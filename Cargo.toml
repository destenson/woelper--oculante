[package]
authors = ["Johann Woelper <woelper@gmail.com>"]
description = "A minimalistic image viewer with analysis and editing tools"
edition = "2021"
exclude = [".github/*", "res/fonts/NotoSansSC-Regular.ttf", "res/icons/*", "res/*.svg", "res/premult.png", "res/screen*.png","res/*.avif", "res/*.gif", "tests/*", "res/screenshots/*", "res/previews/*"]
keywords = ["graphics", "image", "viewer"]
license = "MIT"
name = "oculante"
readme = "README.md"
repository = "https://github.com/woelper/oculante/"
version = "0.9.2"

[package.metadata.bundle]
icon = ["icon.ico"]
identifier = "com.github.woelper.oculante"
name = "oculante"

[dependencies]
anyhow = "1.0"
arboard = { version = "3.2", features = ["wayland-data-control"] }
avif-decode = { version = "1.0", optional = true }
clap = "3.2"
dds-rs = "0.7"
dirs = "5.0"
env_logger = "0.11"
evalexpr = "11.3"
exr = "1.72"
fast_image_resize = { version = "5.0", features = ["rayon"] }
gif = "0.13.1"
gif-dispose = "5.0.1"
image = { version = "0.25.4", features = ["hdr"] }
kamadak-exif = "0.5"
lexical-sort = "0.3"
libavif-image = { version = "0.14", optional = true }
log = "0.4"
nalgebra = "0.33"
notan = { version = "0.12", default-features = false, features = [
    "backend",
    "draw",
    "drop_files",
    "egui",
    "clipboard"
] }
egui_plot = "0.27"
palette = "0.7"
psd = "0.3"
quickraw = "0.1.6"
rand = "0.8"
rand_chacha = "0.3"
rayon = "1.7"
# the next 3 belong together
resvg = "0.42.0"
tiny-skia = "0.11.4"
usvg = "0.42.0"
rfd = { version = "0.14", optional = true }
rgb = "0.8"
self_update = { version = "0.41", default-features = false, features = [
    "rustls",
], optional = true }
serde = { version = "1.0", features = ["derive"] }
serde_json = { version = "1.0", features = ["preserve_order"] }
strum = { version = "0.26", features = ["derive"] }
strum_macros = "0.26"
turbojpeg = { version = "1.1.0", optional = true }
webbrowser = "1.0"
tiff = "0.9"
jxl-oxide = "0.8"
zune-png = "0.5.0-rc1"
img-parts = "0.3"
dark-light = "1.0"
trash = "5.0"
lutgen = { version = "0.10.0", features = ["lutgen-palettes"] }
libheif-rs = { version = "1.0", default-features = false, optional = true }
egui-notify = "0.14"
ktx2 = "0.3.0"
thiserror = "1.0.51"
bitflags = "2.4.1"
flate2 = "1.0.28"
wgpu = "22" # for ktx
ruzstd = "0.7" # for ktx
basis-universal = "0.3.1"
mouse_position = "0.1.3"
webp-animation = { version = "0.9.0", features = ["static"] }
imageproc = { version = "0.25", features = ["rayon"] }
icns = "0.3.1"
jpeg2k = { version = "0.9", optional = true, default-features = false, features = [
    "threads",
    "file-io",
    "openjpeg-sys",
] }
file-format = "0.25.0"
egui_extras = { version = "0.27.2", features = ["image", "file"] }
libblur = "0.13.5"
egui-modal = "0.3.6"
zip = "2.2.0"
ase-swatch = "0.1.0"
quantette = { version = "0.3.0", features = ["threads"] }
sysinfo = "0.33.1"
dicom-pixeldata = { version = "0.8.0", features = ["image"] }
dicom-object = "0.8.0"
unicode-segmentation = "1.12.0"
<<<<<<< HEAD
font-kit = "0.14.2"
=======
>>>>>>> 0da6296b

[features]
default = [
    "turbo",
    "avif_native",
    "update",
    "notan/glsl-to-spirv",
    "j2k",
    "jxlcms",
]
heif = ["libheif-rs"]
avif_native = ["avif-decode"]
dav1d = ["libavif-image"]
file_open = ["rfd"]
turbo = ["turbojpeg"]
update = ["self_update"]
j2k = ["jpeg2k"]
jxlcms = ["jxl-oxide/lcms2"]
hdr = []
lang_support = []


[target.'cfg(target_os = "macos")'.dependencies]
fruitbasket = "0.10.0"


[target.'cfg(windows)'.build-dependencies]
# this currently causes a link error LNK1356, check in the future if the problem was solved
windres = "0.2"

[build-dependencies]
env_logger = "0.11"
log = "0.4.14"
winres = "0.1"
cc = "1.0.46"
cmake = "0.1"

[dev-dependencies]
cmd_lib = "1.3.0"
xmltree = "0.11.0"
chrono = "0.4.38"
criterion = { version = "0.5.1", features = ["html_reports", "stable"] }

[profile.release]
codegen-units = 1
# incremental = false
lto = true
strip = true
# opt-level = 3
# panic = "abort"

[profile.dev]
debug = false
incremental = true
opt-level = 3


[[bench]]
name = "my_benchmark"
harness = false<|MERGE_RESOLUTION|>--- conflicted
+++ resolved
@@ -99,10 +99,6 @@
 dicom-pixeldata = { version = "0.8.0", features = ["image"] }
 dicom-object = "0.8.0"
 unicode-segmentation = "1.12.0"
-<<<<<<< HEAD
-font-kit = "0.14.2"
-=======
->>>>>>> 0da6296b
 
 [features]
 default = [
