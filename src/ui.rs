use crate::{
    appstate::{ImageGeometry, Message, OculanteState},
    clear_image, clipboard_to_image, delete_file,
    file_encoder::FileEncoder,
    get_pixel_checked,
    image_editing::{process_pixels, Channel, ColorTypeExt, GradientStop, ImageOperation, ScaleFilter},
    paint::PaintStroke,
    set_zoom,
    settings::{set_system_theme, ColorTheme, PersistentSettings, VolatileSettings},
    shortcuts::{key_pressed, keypresses_as_string, lookup},
    utils::{
        clipboard_copy, disp_col, disp_col_norm, fix_exif, highlight_bleed, highlight_semitrans,
        load_image_from_path, next_image, prev_image, send_extended_info, set_title, solo_channel,
        toggle_fullscreen, unpremult, ColorChannel, ImageExt,
    },
};
#[cfg(not(feature = "file_open"))]
use crate::{filebrowser, SUPPORTED_EXTENSIONS};

const ICON_SIZE: f32 = 24. * 0.8;
const ROUNDING: f32 = 8.;
pub const BUTTON_HEIGHT_LARGE: f32 = 35.;
pub const BUTTON_HEIGHT_SMALL: f32 = 24.;

use crate::icons::*;
use egui_plot::{Line, Plot, PlotPoints};
use epaint::TextShape;
use image::{ColorType, DynamicImage, GenericImageView, RgbaImage};
use log::{debug, error, info};
#[cfg(not(any(target_os = "netbsd", target_os = "freebsd")))]
use mouse_position::mouse_position::Mouse;
use notan::{
    egui::{self, *},
    prelude::{App, Graphics},
    draw::*,
};
use std::{
    collections::BTreeSet,
    ops::RangeInclusive,
    path::{Path, PathBuf},
    time::{Duration, Instant},
};
use strum::IntoEnumIterator;
const PANEL_WIDTH: f32 = 240.0;
const PANEL_WIDGET_OFFSET: f32 = 0.0;

#[cfg(feature = "turbo")]
use crate::image_editing::{cropped_range, lossless_tx};
pub trait EguiExt {
    fn label_i(&mut self, _text: impl Into<WidgetText>) -> Response {
        unimplemented!()
    }

    fn label_right(&mut self, _text: impl Into<WidgetText>) -> Response {
        unimplemented!()
    }

    fn label_i_selected(&mut self, _selected: bool, _text: impl Into<WidgetText>) -> Response {
        unimplemented!()
    }

    fn styled_slider<Num: emath::Numeric>(
        &mut self,
        _value: &mut Num,
        _range: RangeInclusive<Num>,
    ) -> Response {
        unimplemented!()
    }

    fn styled_checkbox(&mut self, _checked: &mut bool, _text: impl Into<WidgetText>) -> Response {
        unimplemented!()
    }

    fn styled_button(&mut self, _text: impl Into<WidgetText>) -> Response {
        unimplemented!()
    }

    fn styled_menu_button(
        &mut self,
        _title: impl Into<WidgetText>,
        _add_contents: impl FnOnce(&mut Ui),
    ) -> Response {
        unimplemented!()
    }

    fn styled_selectable_label(&mut self, _active: bool, _text: impl Into<WidgetText>) -> Response {
        unimplemented!()
    }

    fn _styled_label(&mut self, _text: impl Into<WidgetText>) -> Response {
        unimplemented!()
    }

    fn slider_timeline<Num: emath::Numeric>(
        &mut self,
        _value: &mut Num,
        _range: RangeInclusive<Num>,
    ) -> Response {
        unimplemented!()
    }

    fn get_rounding(&self, _height: f32) -> f32 {
        unimplemented!()
    }

    fn styled_collapsing<R>(
        &mut self,
        _heading: impl Into<WidgetText>,
        _add_contents: impl FnOnce(&mut Ui) -> R,
    ) -> CollapsingResponse<R> {
        todo!()
    }
}

impl EguiExt for Ui {
    fn get_rounding(&self, height: f32) -> f32 {
        if height > 25. {
            self.style().visuals.widgets.inactive.rounding.ne * 2.
        } else {
            self.style().visuals.widgets.inactive.rounding.ne
        }
    }

    fn styled_checkbox(&mut self, checked: &mut bool, text: impl Into<WidgetText>) -> Response {
        let color = self.style().visuals.selection.bg_fill;

        let text = text.into();
        let spacing = &self.spacing();
        let icon_width = spacing.icon_width;
        let icon_spacing = spacing.icon_spacing;

        let (galley, mut desired_size) = if text.is_empty() {
            (None, vec2(icon_width, 0.0))
        } else {
            let total_extra = vec2(icon_width + icon_spacing, 0.0);

            let wrap_width = self.available_width() - total_extra.x;
            let galley = text.into_galley(self, None, wrap_width, TextStyle::Button);

            let mut desired_size = total_extra + galley.size();
            desired_size = desired_size.at_least(spacing.interact_size);

            (Some(galley), desired_size)
        };

        desired_size = desired_size.at_least(Vec2::splat(spacing.interact_size.y));
        desired_size.y = desired_size.y.max(icon_width);
        let (rect, mut response) = self.allocate_exact_size(desired_size, Sense::click());

        if response.clicked() {
            *checked = !*checked;
            response.mark_changed();
        }
        response.widget_info(|| {
            WidgetInfo::selected(
                WidgetType::Checkbox,
                *checked,
                galley.as_ref().map_or("", |x| x.text()),
            )
        });

        if self.is_rect_visible(rect) {
            // let visuals = self.style().interact_selectable(&response, *checked); // too colorful
            let visuals = self.style().interact(&response);
            let (small_icon_rect, big_icon_rect) = self.spacing().icon_rectangles(rect);
            self.painter().add(epaint::RectShape::new(
                big_icon_rect.expand(visuals.expansion),
                visuals.rounding,
                if *checked {
                    color.gamma_multiply(0.3)
                } else {
                    visuals.bg_fill
                },
                visuals.bg_stroke,
            ));
            if *checked {
                // Check mark:

                let mut stroke = visuals.fg_stroke;
                stroke.color = color;
                self.painter().add(Shape::line(
                    vec![
                        pos2(small_icon_rect.left(), small_icon_rect.center().y),
                        pos2(
                            small_icon_rect.center().x - 1.,
                            small_icon_rect.bottom() - 1.,
                        ),
                        pos2(small_icon_rect.right(), small_icon_rect.top() + 1.),
                    ],
                    stroke,
                ));
            }
            if let Some(galley) = galley {
                let text_pos = pos2(
                    rect.min.x + icon_width + icon_spacing,
                    rect.center().y - 0.5 * galley.size().y,
                );
                self.painter()
                    .galley(text_pos, galley, visuals.text_color());
            }
        }

        response
    }

    /// Draw a justified icon from a string starting with an emoji
    fn label_i(&mut self, text: impl Into<WidgetText>) -> Response {
        let text: WidgetText = text.into();
        let text = text.text();

        let icon = text.chars().filter(|c| !c.is_ascii()).collect::<String>();
        let description = text.chars().filter(|c| c.is_ascii()).collect::<String>();

        self.with_layout(egui::Layout::left_to_right(Align::Center), |ui| {
            // self.horizontal(|ui| {
            ui.add_sized(
                egui::Vec2::new(8., ui.available_height()),
                egui::Label::new(RichText::new(icon).color(ui.style().visuals.selection.bg_fill)),
            );
            ui.label(
                RichText::new(description).color(ui.style().visuals.noninteractive().text_color()),
            );
        })
        .response
    }

    fn styled_menu_button(
        &mut self,
        title: impl Into<WidgetText>,
        add_contents: impl FnOnce(&mut Ui),
    ) -> Response {
        let text: WidgetText = title.into();
        let text = text.text();

        let icon = text.chars().filter(|c| !c.is_ascii()).collect::<String>();
        let description = text.chars().filter(|c| c.is_ascii()).collect::<String>();
        let spacing = if icon.len() == 0 { "" } else { "       " };
        self.spacing_mut().button_padding = Vec2::new(0., 10.);

        let r = self.menu_button(format!("{spacing}{description}"), add_contents);

        let mut icon_pos = r.response.rect.left_center();
        icon_pos.x += 16.;

        self.painter().text(
            icon_pos,
            Align2::CENTER_CENTER,
            icon,
            FontId::proportional(16.),
            self.style().visuals.selection.bg_fill,
        );

        r.response
    }

    /// Draw a justified icon from a string starting with an emoji
    fn styled_button(&mut self, text: impl Into<WidgetText>) -> Response {
        let text: WidgetText = text.into();
        let text = text.text();

        let icon = text.chars().filter(|c| !c.is_ascii()).collect::<String>();
        let description = text.chars().filter(|c| c.is_ascii()).collect::<String>();

        let spacing = if icon.len() == 0 { "" } else { "      " };
        let r = self.add(
            egui::Button::new(format!("{spacing}{description}"))
                .rounding(self.get_rounding(BUTTON_HEIGHT_LARGE))
                .min_size(vec2(140., BUTTON_HEIGHT_LARGE)), // .shortcut_text("sds")
        );

        let mut icon_pos = r.rect.left_center();
        icon_pos.x += 16.;

        self.painter().text(
            icon_pos,
            Align2::CENTER_CENTER,
            icon,
            FontId::proportional(16.),
            self.style().visuals.selection.bg_fill,
        );
        r
    }

    /// Draw a justified icon from a string starting with an emoji
    fn styled_selectable_label(&mut self, _active: bool, text: impl Into<WidgetText>) -> Response {
        let text: WidgetText = text.into();
        let text = text.text();

        let icon_size = 12.;
        let icon = text.chars().filter(|c| !c.is_ascii()).collect::<String>();
        let description = text.chars().filter(|c| c.is_ascii()).collect::<String>();
        self.spacing_mut().button_padding = Vec2::new(8., 0.);
        // self.style_mut().visuals.widgets.inactive.rounding = Rounding::same(6.);

        let spacing = if icon.len() == 0 { "" } else { "  " };
        let r = self.add(
            egui::Button::new(format!("{description}{spacing}"))
                .rounding(self.get_rounding(BUTTON_HEIGHT_LARGE))
                .min_size(vec2(0., BUTTON_HEIGHT_LARGE)), // .shortcut_text("sds")
        );

        let mut icon_pos = r.rect.right_center();
        icon_pos.x -= icon_size;

        self.painter().text(
            icon_pos,
            Align2::CENTER_CENTER,
            icon,
            FontId::proportional(icon_size),
            self.style().visuals.selection.bg_fill,
        );

        r

        // self.with_layout(egui::Layout::left_to_right(Align::Center), |ui| {
        //     // self.horizontal(|ui| {
        //     ui.add_sized(
        //         egui::Vec2::new(8., ui.available_height()),
        //         egui::Label::new(RichText::new(icon).color(ui.style().visuals.selection.bg_fill)),
        //     );
        //     ui.label(
        //         RichText::new(description).color(ui.style().visuals.noninteractive().text_color()),
        //     );
        // })
        // .response
    }

    /// Draw a justified icon from a string starting with an emoji
    fn label_right(&mut self, text: impl Into<WidgetText>) -> Response {
        self.with_layout(egui::Layout::right_to_left(Align::Center), |ui| {
            // self.horizontal(|ui| {

            ui.label(text);
        })
        .response
    }

    fn styled_collapsing<R>(
        &mut self,
        heading: impl Into<WidgetText>,
        add_contents: impl FnOnce(&mut Ui) -> R,
    ) -> CollapsingResponse<R> {
        self.style_mut().visuals.collapsing_header_frame = true;
        self.style_mut().visuals.indent_has_left_vline = false;

        CollapsingHeader::new(heading)
            // .show_background(true)
            .icon(caret_icon)
            .show_unindented(self, add_contents)
    }

    /// Draw a justified icon from a string starting with an emoji
    fn label_i_selected(&mut self, selected: bool, text: impl Into<WidgetText>) -> Response {
        let text: WidgetText = text.into();
        let text = text.text();

        let icon = text.chars().filter(|c| !c.is_ascii()).collect::<String>();
        let description = text.chars().filter(|c| c.is_ascii()).collect::<String>();
        self.horizontal(|ui| {
            let mut r = ui.add_sized(
                egui::Vec2::new(30., ui.available_height()),
                egui::SelectableLabel::new(selected, RichText::new(icon)),
            );
            if ui
                .add_sized(
                    egui::Vec2::new(ui.available_width(), ui.available_height()),
                    egui::SelectableLabel::new(selected, RichText::new(description)),
                )
                .clicked()
            {
                r.clicked = true;
            }
            r
        })
        .inner
    }

    fn styled_slider<Num: emath::Numeric>(
        &mut self,
        value: &mut Num,
        range: RangeInclusive<Num>,
    ) -> Response {
        self.scope(|ui| {
            ui.style_mut().spacing.interact_size.y = 18.;

            let color = ui.style().visuals.selection.bg_fill;
            let style = ui.style_mut();

            style.visuals.widgets.inactive.fg_stroke.width = 7.0;
            style.visuals.widgets.inactive.fg_stroke.color = color;
            style.visuals.widgets.inactive.rounding =
                style.visuals.widgets.inactive.rounding.at_least(18.);
            style.visuals.widgets.inactive.expansion = -4.0;

            style.visuals.widgets.hovered.fg_stroke.width = 9.0;
            style.visuals.widgets.hovered.fg_stroke.color = color;
            style.visuals.widgets.hovered.rounding =
                style.visuals.widgets.hovered.rounding.at_least(18.);
            style.visuals.widgets.hovered.expansion = -4.0;

            style.visuals.widgets.active.fg_stroke.width = 9.0;
            style.visuals.widgets.active.fg_stroke.color = color;
            style.visuals.widgets.active.rounding =
                style.visuals.widgets.active.rounding.at_least(18.);
            style.visuals.widgets.active.expansion = -4.0;

            ui.horizontal(|ui| {
                let r = ui.add(
                    Slider::new(value, range)
                        .trailing_fill(true)
                        .handle_shape(style::HandleShape::Rect { aspect_ratio: 2.1 })
                        .show_value(false)
                        .integer(),
                );
                ui.monospace(format!("{:.0}", value.to_f64()));
                r
            })
            .inner
        })
        .inner
    }

    fn slider_timeline<Num: emath::Numeric>(
        &mut self,
        value: &mut Num,
        range: RangeInclusive<Num>,
    ) -> Response {
        self.scope(|ui| {
            let color = ui.style().visuals.selection.bg_fill;
            let available_width = ui.available_width() * 1. - 60.;
            let style = ui.style_mut();
            style.spacing.interact_size.y = 18.;

            style.visuals.widgets.hovered.bg_fill = color;
            style.visuals.widgets.hovered.fg_stroke.width = 0.;
            style.visuals.widgets.hovered.expansion = -1.5;

            style.visuals.widgets.active.bg_fill = color;
            style.visuals.widgets.active.fg_stroke.width = 0.;
            style.visuals.widgets.active.expansion = -2.5;

            style.visuals.widgets.inactive.fg_stroke.width = 5.0;
            style.visuals.widgets.inactive.fg_stroke.color = color;
            style.visuals.widgets.inactive.rounding =
                style.visuals.widgets.inactive.rounding.at_least(20.);
            style.visuals.widgets.inactive.expansion = -5.0;

            style.spacing.slider_width = available_width;

            ui.horizontal(|ui| {
                let r = ui.add(
                    Slider::new(value, range.clone())
                        .handle_shape(style::HandleShape::Rect { aspect_ratio: 2.1 })
                        .show_value(false)
                        .integer(),
                );
                ui.monospace(format!(
                    "{:.0}/{:.0}",
                    value.to_f64() + 1.,
                    range.end().to_f64() + 1.
                ));
                r
            })
            .inner
        })
        .inner
    }
}

/// Proof-of-concept funtion to draw texture completely with egui
#[allow(unused)]
pub fn image_ui(ctx: &Context, state: &mut OculanteState, gfx: &mut Graphics) {
    if let Some(texture) = &state.current_texture.get() {
        //let tex_id = gfx.egui_register_texture(&texture.texture_array[0]); //TODO: Adapt if needed

        let image_rect = Rect::from_center_size(
            Pos2::new(
                state.image_geometry.offset.x
                    + state.image_geometry.dimensions.0 as f32 / 2. * state.image_geometry.scale,
                state.image_geometry.offset.y
                    + state.image_geometry.dimensions.1 as f32 / 2. * state.image_geometry.scale,
            ),
            vec2(
                state.image_geometry.dimensions.0 as f32,
                state.image_geometry.dimensions.1 as f32,
            ) * state.image_geometry.scale,
        );

        /*egui::Painter::new(ctx.clone(), LayerId::background(), ctx.available_rect()).image(
            tex_id.id,
            image_rect,
            Rect::from_min_max(pos2(0.0, 0.0), pos2(1.0, 1.0)),
            Color32::WHITE,
        );*/
    }

    // state.image_geometry.scale;

    // let preview_rect = ui
    // .add(
    //     egui::Image::new(tex_id)
    //     .maintain_aspect_ratio(false)
    //     .fit_to_exact_size(egui::Vec2::splat(desired_width))
    //     .uv(egui::Rect::from_x_y_ranges(
    //         uv_center.0 - uv_size.0..=uv_center.0 + uv_size.0,
    //         uv_center.1 - uv_size.1..=uv_center.1 + uv_size.1,
    //     )),
    // )
    // .rect;
}

<<<<<<< HEAD
pub fn info_ui(ctx: &Context, state: &mut OculanteState, _gfx: &mut Graphics, draw: &mut Draw) {
    let mut color_type = ColorType::Rgba8;
=======
pub fn info_ui(ctx: &Context, state: &mut OculanteState, gfx: &mut Graphics) -> (Pos2, Pos2) {
    let mut bbox_tl: Pos2 = Default::default();
    let mut bbox_br: Pos2 = Default::default();
>>>>>>> 12255256
    if let Some(img) = &state.current_image {
        color_type = img.color();

        // prefer edit result if present
        let img = if state.edit_state.result_pixel_op.width() > 0 {
            &state.edit_state.result_pixel_op
        } else {
            img
        };

        if let Some(p) = get_pixel_checked(
            img,
            state.cursor_relative.x as u32,
            state.cursor_relative.y as u32,
        ) {
            state.sampled_color = [p[0] as f32, p[1] as f32, p[2] as f32, p[3] as f32];
        }
    }

    egui::SidePanel::left("side_panel")
    .show_separator_line(false)
    .exact_width(PANEL_WIDTH)
    .resizable(false)
    .show(ctx, |ui| {

        egui::ScrollArea::vertical().auto_shrink([false,true])
            .show(ui, |ui| {
            if let Some(texture) = &state.current_texture.get() {
                let desired_width = PANEL_WIDTH as f64 - PANEL_WIDGET_OFFSET as f64;
                let scale = (desired_width / 8.) / texture.size().0 as f64;
                let uv_center = (
                    state.cursor_relative.x as f64 / state.image_geometry.dimensions.0 as f64,
                    (state.cursor_relative.y as f64 / state.image_geometry.dimensions.1 as f64),
                );

                egui::Grid::new("info")
                    .num_columns(2)
                    .show(ui, |ui| {
                    ui.label_i(&format!("{ARROWS_OUT} Size",));
                    ui.label_right(
                        RichText::new(format!(
                            "{}x{}",
                            state.image_geometry.dimensions.0, state.image_geometry.dimensions.1
                        ))
                    );
                    ui.end_row();

                    if let Some(path) = &state.current_path {
                        // make sure we truncate filenames
                        let file_name = path.file_name().unwrap_or_default().to_string_lossy();
                        ui.label_i(&format!("{} File", IMAGE));
                        let path_label = egui::Label::new(
                            RichText::new(file_name)
                        ).truncate(true);
                        ui.with_layout(egui::Layout::right_to_left(Align::Center), |ui| {
                            ui.add(path_label)
                            .on_hover_text(format!("{}", path.display()));
                        });
                        ui.end_row();
                    }

                    ui.label_i(&format!("{PALETTE} RGBA"));
                    ui.label_right(
                        RichText::new(disp_col(state.sampled_color))
                    );
                    ui.end_row();

                    ui.label_i(&format!("{PALETTE} RGBA"));
                    ui.label_right(
                        RichText::new(disp_col_norm(state.sampled_color, 255.))
                    );
                    ui.end_row();

                    ui.label_i(&format!("{PALETTE} Color"));
                    ui.label_right(
                        format!("{:?}", color_type)
                    );
                    ui.end_row();

                    ui.label_i("⊞ Pos");
                    ui.label_right(
                        RichText::new(format!(
                            "{:.0},{:.0}",
                            state.cursor_relative.x, state.cursor_relative.y
                        ))
                    );
                    ui.end_row();

                    ui.label_i(&format!("{INTERSECT} UV"));
                    ui.label_right(
                        RichText::new(format!("{:.3},{:.3}", uv_center.0, 1.0 - uv_center.1))
                    );
                    ui.end_row();
                });

                // make sure aspect ratio is compensated for the square preview
                let ratio = texture.size().0 as f64 / texture.size().1 as f64;
                let uv_size = (scale, scale * ratio);
<<<<<<< HEAD
                let bbox_tl: Pos2;
                let bbox_br: Pos2;
                if texture.texture_count == 1 {
=======
               
                if texture.texture_count==1 {
>>>>>>> 12255256
                    let texture_resonse = texture.get_texture_at_xy(0,0);
                    ui.add_space(10.);
                    let preview_rect = ui
                        .add(
                            egui::Image::new(texture_resonse.texture.texture_egui)
                            .maintain_aspect_ratio(false)
                            .fit_to_exact_size(egui::Vec2::splat(desired_width as f32))
                            .rounding(ROUNDING)
                            .uv(egui::Rect::from_x_y_ranges(
                                (uv_center.0 - uv_size.0) as f32..=(uv_center.0 + uv_size.0) as f32,
                                (uv_center.1 - uv_size.1) as f32..=(uv_center.1 + uv_size.1) as f32,
                            )),
                        )
                        .rect;
                    bbox_tl = preview_rect.left_top();
                    bbox_br = preview_rect.right_bottom();
                }
                else {
                    (bbox_tl, bbox_br) = render_info_image_tiled(ui, uv_center,uv_size, desired_width, texture);
                }

                let bg_color = Color32::BLACK.linear_multiply(0.5);
                let preview_rect = egui::Rect::from_min_max(bbox_tl, bbox_br);
                ui.advance_cursor_after_rect(preview_rect);


                let stroke_color = Color32::from_white_alpha(240);

                ui.painter_at(preview_rect).line_segment(
                    [preview_rect.center_bottom(), preview_rect.center_top()],
                    Stroke::new(4., bg_color),
                );
                ui.painter_at(preview_rect).line_segment(
                    [preview_rect.left_center(), preview_rect.right_center()],
                    Stroke::new(4., bg_color),
                );
                ui.painter_at(preview_rect).line_segment(
                    [preview_rect.center_bottom(), preview_rect.center_top()],
                    Stroke::new(1., stroke_color),
                );
                ui.painter_at(preview_rect).line_segment(
                    [preview_rect.left_center(), preview_rect.right_center()],
                    Stroke::new(1., stroke_color),
                );
            }
            ui.add_space(10.);
            ui.vertical_centered_justified(|ui| {
                ui.styled_collapsing("Compare", |ui| {

                    if state.persistent_settings.max_cache == 0 {
                        ui.label("Warning! Set your cache to more than 0 in settings for this to be fast.");
                    }
                    ui.vertical_centered_justified(|ui| {
                        dark_panel(ui, |ui| {
                            if ui.button(&format!("{FOLDER} Open another image...")).clicked() {
                                // TODO: Automatically insert image into compare list
                                #[cfg(feature = "file_open")]
                                crate::browse_for_image_path(state);
                                #[cfg(not(feature = "file_open"))]
                                ui.ctx().memory_mut(|w| w.open_popup(Id::new("OPEN")));
                            }
                            let mut compare_list: Vec<(PathBuf, ImageGeometry)> = state.compare_list.clone().into_iter().collect();
                            compare_list.sort_by(|a,b| a.0.cmp(&b.0));

                            for (path, geo) in compare_list {
                                ui.horizontal(|ui|{
                                    if ui.button(X).clicked() {
                                        state.compare_list.remove(&path);
                                    }
                                    ui.vertical_centered_justified(|ui| {
                                        if ui.selectable_label(state.current_path.as_ref() == Some(&path), path.file_name().map(|f| f.to_string_lossy().to_string()).unwrap_or_default().to_string()).clicked(){
                                            state
                                                .player
                                                .load_advanced(&path, Some(crate::utils::Frame::CompareResult(Default::default(), geo.clone())), state.message_channel.0.clone());
                                            ui.ctx().request_repaint();
                                            ui.ctx().request_repaint_after(Duration::from_millis(500));
                                            state.current_path = Some(path);
                                            state.image_info = None;
                                        }
                                    });
                                });
                            }
                            if let Some(path) = &state.current_path {
                                if let Some(geo) = state.compare_list.get(path) {
                                    if state.image_geometry != *geo {
                                        if ui.button(RichText::new(format!("{LOCATION_PIN} Update position")).color(Color32::YELLOW)).clicked() {
                                            state.compare_list.insert(path.clone(), state.image_geometry.clone());
                                        }
                                    }
                                } else {
                                    if ui.button(format!("{PLUS} Add current image")).clicked() {
                                        state.compare_list.insert(path.clone(), state.image_geometry.clone());
                                    }
                                }
                            }
                            if !state.compare_list.is_empty() {
                                if ui.button(format!("{TRASH} Clear all")).clicked() {
                                    state.compare_list.clear();
                                }
                            }
                        });
                    });
                });
            });

            if state.current_texture.get().is_some() {
                ui.styled_collapsing("Alpha tools", |ui| {
                    ui.vertical_centered_justified(|ui| {
                        dark_panel(ui, |ui| {
                            if let Some(img) = &state.current_image {
                                if ui
                                    .button("Show alpha bleed")
                                    .on_hover_text("Highlight pixels with zero alpha and color information")
                                    .clicked()
                                {
                                    state.edit_state.result_pixel_op = highlight_bleed(img);
                                    state.send_frame(crate::Frame::UpdateTexture);
                                    ui.ctx().request_repaint();
                                }
                                if ui
                                    .button("Show semi-transparent pixels")
                                    .on_hover_text(
                                        "Highlight pixels that are neither fully opaque nor fully transparent",
                                    )
                                    .clicked()
                                {
                                    state.edit_state.result_pixel_op = highlight_semitrans(img);
                                    state.send_frame(crate::Frame::UpdateTexture);
                                    ui.ctx().request_repaint();
                                }
                                if ui.button("Reset image").clicked() {
                                    state.edit_state.result_pixel_op = Default::default();

                                    state.send_frame(crate::Frame::UpdateTexture);
                                }
                            }
                        });
                    });
                });
            }

            if state.current_texture.get().is_some() {
                ui.horizontal(|ui| {
                    ui.label("Tiling");
                    ui.style_mut().spacing.slider_width = ui.available_width() - 16.;
                    ui.styled_slider(&mut state.tiling, 1..=10);
                });
            }
            advanced_ui(ui, state);
            
        });
    });
    return (bbox_tl, bbox_br);
}

fn render_info_image_tiled(
    ui: &mut Ui,
    uv_center: (f64, f64),
    uv_size: (f64, f64),
    desired_width: f64,
    texture: &crate::texture_wrapper::TexWrap,
) -> (Pos2, Pos2) {
    let xy_size = (
        (texture.width() as f64 * uv_size.0) as i32,
        (texture.height() as f64 * uv_size.1) as i32,
    );

    let xy_center = (
        (texture.width() as f64 * uv_center.0) as i32,
        (texture.height() as f64 * uv_center.1) as i32,
    ); //(16384,1024);//
    let sc1 = (
        2.0 * xy_size.0 as f64 / desired_width,
        2.0 * xy_size.1 as f64 / desired_width,
    );

    //coordinates of the image-view
    let mut bbox_tl = egui::pos2(f32::MAX, f32::MAX);
    let mut bbox_br = egui::pos2(f32::MIN, f32::MIN);

    //Ui position to start at
    let base_ui_curs = nalgebra::Vector2::new(ui.cursor().min.x as f64, ui.cursor().min.y as f64);
    let mut curr_ui_curs = base_ui_curs;
    //our start position

    //Loop control variables, start end end coordinates of interest
    let x_coordinate_end = (xy_center.0 + xy_size.0) as i32;
    let mut y_coordinate = xy_center.1 - xy_size.1;
    let y_coordinate_end = (xy_center.1 + xy_size.1) as i32;

    while y_coordinate <= y_coordinate_end {
        let mut y_coordinate_increment = 0; //increment for y coordinate after x loop
        let mut x_coordinate = xy_center.0 - xy_size.0;
        curr_ui_curs.x = base_ui_curs.x;
        let mut last_display_size_y: f64 = 0.0;
        while x_coordinate <= x_coordinate_end {
            //get texture tile
            let curr_tex_response =
                texture.get_texture_at_xy(x_coordinate as i32, y_coordinate as i32);

            //increment coordinates by usable width/height
            y_coordinate_increment = curr_tex_response.offset_height;
            x_coordinate += curr_tex_response.offset_width;

            //Handling last texture in a row or col
            let mut curr_tex_end = nalgebra::Vector2::new(
                i32::min(curr_tex_response.x_tex_right_global, x_coordinate_end),
                i32::min(curr_tex_response.y_tex_bottom_global, y_coordinate_end),
            );

            //Handling positive coordinate overflow
            if curr_tex_response.x_tex_right_global as f32 >= texture.width() - 1.0f32 {
                x_coordinate = x_coordinate_end + 1;
                curr_tex_end.x += (x_coordinate_end - curr_tex_response.x_tex_right_global).max(0);
            }

            if curr_tex_response.y_tex_bottom_global as f32 >= texture.height() - 1.0f32 {
                y_coordinate_increment = y_coordinate_end - y_coordinate + 1;
                curr_tex_end.y += (y_coordinate_end - curr_tex_response.y_tex_bottom_global).max(0);
            }

            //Usable tile size, depending on offsets
            let tile_size = nalgebra::Vector2::new(
                curr_tex_end.x
                    - curr_tex_response.x_offset_texture
                    - curr_tex_response.x_tex_left_global
                    + 1,
                curr_tex_end.y
                    - curr_tex_response.y_offset_texture
                    - curr_tex_response.y_tex_top_global
                    + 1,
            );

            //Display size - tile size scaled
            let display_size =
                nalgebra::Vector2::new(tile_size.x as f64 / sc1.0, tile_size.y as f64 / sc1.1);

            //Texture display range
            let uv_start = nalgebra::Vector2::new(
                curr_tex_response.x_offset_texture as f64 / curr_tex_response.texture_width as f64,
                curr_tex_response.y_offset_texture as f64 / curr_tex_response.texture_height as f64,
            );

            let uv_end = nalgebra::Vector2::new(
                (curr_tex_end.x - curr_tex_response.x_tex_left_global + 1) as f64
                    / curr_tex_response.texture_width as f64,
                (curr_tex_end.y - curr_tex_response.y_tex_top_global + 1) as f64
                    / curr_tex_response.texture_height as f64,
            );

            //let tex_id2 = gfx.egui_register_texture(curr_tex_response.texture);
            let draw_tl_32 = Pos2::new(curr_ui_curs.x as f32, curr_ui_curs.y as f32);
            let draw_br_32 = Pos2::new(
                (curr_ui_curs.x + display_size.x) as f32,
                (curr_ui_curs.y + display_size.y) as f32,
            );
            let r_ret = egui::Rect::from_min_max(draw_tl_32, draw_br_32);

            egui::Image::new(curr_tex_response.texture.texture_egui)
                .maintain_aspect_ratio(false)
                .fit_to_exact_size(egui::Vec2::new(
                    display_size.x as f32,
                    display_size.y as f32,
                ))
                .uv(egui::Rect::from_x_y_ranges(
                    uv_start.x as f32..=uv_end.x as f32,
                    uv_start.y as f32..=uv_end.y as f32,
                ))
                .paint_at(ui, r_ret);

            //Update display cursor
            curr_ui_curs.x += display_size.x;
            last_display_size_y = display_size.y;

            //Update coordinates for preview rectangle
            bbox_tl.x = bbox_tl.x.min(r_ret.left());
            bbox_tl.y = bbox_tl.y.min(r_ret.top());
            bbox_br.x = bbox_br.x.max(r_ret.right());
            bbox_br.y = bbox_br.y.max(r_ret.bottom());
        }
        //Update y coordinates
        y_coordinate += y_coordinate_increment;
        curr_ui_curs.y += last_display_size_y;
    }
    (bbox_tl, bbox_br)
}

pub fn settings_ui(app: &mut App, ctx: &Context, state: &mut OculanteState, _gfx: &mut Graphics) {
    let mut settings_enabled = state.settings_enabled;
    egui::Window::new("Preferences")
            .anchor(Align2::CENTER_CENTER, [0.0, 0.0])
            .collapsible(false)
            .open(&mut settings_enabled)
            .resizable([false, true])
            .default_width(600.)
            .show(ctx, |ui| {

                #[cfg(debug_assertions)]
                if ui.button("send test msg").clicked() {
                    state.send_message_info("Test");
                }

                egui::ComboBox::from_label("Color theme")
                .selected_text(format!("{:?}", state.persistent_settings.theme))
                .show_ui(ui, |ui| {
                    let mut r = ui.selectable_value(&mut state.persistent_settings.theme, ColorTheme::Dark, "Dark");
                    if ui.selectable_value(&mut state.persistent_settings.theme, ColorTheme::Light, "Light").changed() {
                        r.mark_changed();
                    }
                    if ui.selectable_value(&mut state.persistent_settings.theme, ColorTheme::System, "Same as system").clicked() {
                        r.mark_changed();
                    }

                    if r.changed() {
                        apply_theme(state, ctx);
                    }
                }
                );


                egui::Grid::new("settings").num_columns(2).show(ui, |ui| {
                    ui.horizontal(|ui| {
                        if ui
                            .color_edit_button_srgb(&mut state.persistent_settings.accent_color)
                            .changed()
                        {
                          apply_theme(state, ctx);
                        }
                        ui.label("Accent color");
                    });

                    ui.horizontal(|ui| {
                        ui.color_edit_button_srgb(&mut state.persistent_settings.background_color);
                        ui.label("Background color");
                    });

                    ui.end_row();

                    ui
                    .styled_checkbox(&mut state.persistent_settings.vsync, "Enable vsync")
                    .on_hover_text(
                        "Vsync reduces tearing and saves CPU. Toggling it off will make some operations such as panning/zooming more snappy. This needs a restart to take effect.",
                    );
                ui
                .styled_checkbox(&mut state.persistent_settings.show_scrub_bar, "Show index slider")
                .on_hover_text(
                    "Enable an index slider to quickly scrub through lots of images",
                );
                    ui.end_row();

                    if ui
                    .styled_checkbox(&mut state.persistent_settings.wrap_folder, "Wrap images at folder boundaries")
                    .on_hover_text(
                        "When you move past the first or last image in a folder, should oculante continue or stop?",
                    )
                    .changed()
                {
                    state.scrubber.wrap = state.persistent_settings.wrap_folder;
                }
                ui.horizontal(|ui| {
                    ui.label("Number of images to cache");
                    if ui
                    .add(egui::DragValue::new(&mut state.persistent_settings.max_cache).clamp_range(0..=10000))

                    .on_hover_text(
                        "Keeps this many images in memory for faster opening.",
                    )
                    .changed()
                {
                    state.player.cache.cache_size = state.persistent_settings.max_cache;
                    state.player.cache.clear();
                }
                });

                ui.end_row();
                ui
                    .styled_checkbox(&mut state.persistent_settings.keep_view, "Do not reset image view")
                    .on_hover_text(
                        "When a new image is loaded, keep current zoom and offset",
                    );

                ui
                    .styled_checkbox(&mut state.persistent_settings.keep_edits, "Keep image edits")
                    .on_hover_text(
                        "When a new image is loaded, keep current edits",
                    );
                ui.end_row();
                ui
                    .styled_checkbox(&mut state.persistent_settings.show_checker_background, "Show checker background where transparent")
                    .on_hover_text(
                        "Show checker pattern as backdrop.",
                    );

                ui
                    .styled_checkbox(&mut state.persistent_settings.show_frame, "Draw frame around image")
                    .on_hover_text(
                        "Draw a small frame around the image. It is centered on the outmost pixel. This can be helpful on images with lots of transparency.",
                    );
                    ui.end_row();
                if ui.styled_checkbox(&mut state.persistent_settings.zen_mode, "Turn on Zen mode").on_hover_text("Zen mode hides all UI and fits the image to the frame.").changed(){
                    set_title(app, state);
                }
                if ui.styled_checkbox(&mut state.persistent_settings.force_redraw, "Redraw every frame").on_hover_text("Requires a restart. Turns off optimisations and redraws everything each frame. This will consume more CPU but gives you instant feedback, for example if new images come in or if modifications are made.").changed(){
                    app.window().set_lazy_loop(!state.persistent_settings.force_redraw);
                }

                // ui.label(format!("lazy {}", app.window().lazy_loop()));
                ui.end_row();
                if ui.styled_checkbox(&mut state.persistent_settings.linear_mag_filter, "Interpolate when zooming in").on_hover_text("When zooming in, do you prefer to see individual pixels or an interpolation?").changed(){
                    state.send_frame(crate::Frame::UpdateTexture);
                }
                if ui.styled_checkbox(&mut state.persistent_settings.linear_min_filter, "Interpolate when zooming out").on_hover_text("When zooming out, do you prefer crisper or smoother pixels?").changed(){
                    state.send_frame(crate::Frame::UpdateTexture);
                }
                ui.end_row();

                if ui.styled_checkbox(&mut state.persistent_settings.use_mipmaps, "Use mipmaps").on_hover_text("When zooming out, less memory will be used. Faster performance, but blurry.").changed(){
                    state.send_frame(crate::Frame::UpdateTexture);
                }

                ui.styled_checkbox(&mut state.persistent_settings.fit_image_on_window_resize, "Fit image on window resize").on_hover_text("When you resize the main window, do you want to fit the image with it?");
                ui.end_row();

                ui.add(egui::DragValue::new(&mut state.persistent_settings.zoom_multiplier).clamp_range(0.05..=10.0).prefix("Zoom multiplier: ").speed(0.01)).on_hover_text("Adjust how much you zoom when you use the mouse wheel or the trackpad.");
                #[cfg(not(any(target_os = "netbsd", target_os = "freebsd")))]
                ui.styled_checkbox(&mut state.persistent_settings.borderless, "Borderless mode").on_hover_text("Don't draw OS window decorations. Needs restart.");
                ui.end_row();

                ui.label("Minimum window size");
                ui.horizontal(|ui| {
                    ui.add(egui::DragValue::new(&mut state.persistent_settings.min_window_size.0).clamp_range(1..=2000).prefix("x : ").speed(0.01));
                    ui.add(egui::DragValue::new(&mut state.persistent_settings.min_window_size.1).clamp_range(1..=2000).prefix("y : ").speed(0.01));
                });
                ui.end_row();


            });

                // TODO: add more options here
                ui.horizontal(|ui| {
                    ui.label("Configure window title");
                    if ui
                    .text_edit_singleline(&mut state.persistent_settings.title_format)
                    .on_hover_text(
                        "Configure the title. Use {APP}, {VERSION}, {FULLPATH}, {FILENAME} and {RES} as placeholders.",
                    )
                    .changed()
                    {
                        set_title(app, state);
                    }
                });

                if ui.link("Visit github repo").on_hover_text("Check out the source code, request a feature, submit a bug or leave a star if you like it!").clicked() {
                    _ = webbrowser::open("https://github.com/woelper/oculante");
                }


                ui.vertical_centered_justified(|ui| {

                    #[cfg(feature = "update")]
                    if ui.button("Check for updates").on_hover_text("Check and install update if available. You will need to restart the app to use the new version.").clicked() {
                        state.send_message_info("Checking for updates...");
                        crate::update::update(Some(state.message_channel.0.clone()));
                        state.settings_enabled = false;
                    }

                    if ui.button("Reset all settings").clicked() {
                        state.persistent_settings = Default::default();
                        apply_theme(state, ctx);
                    }
                });

                ui.styled_collapsing("Keybindings",|ui| {
                    keybinding_ui(app, state, ui);
                });

            });
    state.settings_enabled = settings_enabled;
}

pub fn advanced_ui(ui: &mut Ui, state: &mut OculanteState) {
    if let Some(info) = &state.image_info {
        egui::Grid::new("extended").num_columns(2).show(ui, |ui| {
            ui.label("Number of colors");
            ui.label_right(format!("{}", info.num_colors));
            ui.end_row();

            ui.label("Fully transparent");
            ui.label_right(format!(
                "{:.2}%",
                (info.num_transparent_pixels as f32 / info.num_pixels as f32) * 100.
            ));
            ui.end_row();
            ui.label("Pixels");
            ui.label_right(format!("{}", info.num_pixels));
            ui.end_row();
        });

        if !info.exif.is_empty() {
            ui.styled_collapsing("EXIF", |ui| {
                dark_panel(ui, |ui| {
                    for (key, val) in &info.exif {
                        ui.scope(|ui| {
                            ui.style_mut().override_font_id =
                                Some(FontId::new(14., FontFamily::Name("bold".into())));
                            ui.colored_label(
                                if ui.style().visuals.dark_mode {
                                    Color32::from_gray(200)
                                } else {
                                    Color32::from_gray(20)
                                },
                                key,
                            );
                        });
                        ui.label(val);
                        ui.separator();
                    }
                });
            });
        }

        let red_vals = Line::new(
            info.red_histogram
                .iter()
                .map(|(k, v)| [*k as f64, *v as f64])
                .collect::<PlotPoints>(),
        )
        .fill(0.)
        .color(Color32::RED);

        let green_vals = Line::new(
            info.green_histogram
                .iter()
                .map(|(k, v)| [*k as f64, *v as f64])
                .collect::<PlotPoints>(),
        )
        .fill(0.)
        .color(Color32::GREEN);

        let blue_vals = Line::new(
            info.blue_histogram
                .iter()
                .map(|(k, v)| [*k as f64, *v as f64])
                .collect::<PlotPoints>(),
        )
        .fill(0.)
        .color(Color32::BLUE);

        Plot::new("histogram")
            .allow_zoom(false)
            .allow_drag(false)
            .show_axes(false)
            .show_grid(false)
            .width(PANEL_WIDTH - PANEL_WIDGET_OFFSET)
            .show(ui, |plot_ui| {
                plot_ui.line(red_vals);
                plot_ui.line(green_vals);
                plot_ui.line(blue_vals);
            });
    }
}

/// Everything related to image editing
#[allow(unused_variables)]
pub fn edit_ui(app: &mut App, ctx: &Context, state: &mut OculanteState, gfx: &mut Graphics) {
    egui::SidePanel::right("editing")
        .min_width(100.)
        .show_separator_line(false)
        .show(ctx, |ui| {

         


            // A flag to indicate that the image needs to be rebuilt
            let mut image_changed = false;
            let mut pixels_changed = false;

            if let Some(img) = &state.current_image {

                if state.edit_state.result_image_op.color() != ColorType::Rgba8 {
                    ui.label("Your image is not RGBA 8 bit. Some operators are not working (yet). It is recommended to temporarily convert your image.");
                    state.edit_state.image_op_stack.insert(0, ImageOperation::ColorType(ColorTypeExt::Rgba8));
                    image_changed = true;
                    pixels_changed = true;
                    // if ui.button("Add conversion").clicked() {
                    // }
                    state.send_message_info("Your image is not RGBA 8 bit. A conversion operator was added. Please remove if you don't need it.");
                }


                // Ensure that edit result image is always filled
                if state.edit_state.result_pixel_op.width() == 0 {
                    debug!("Edit state pixel comp buffer is default, cloning from image");
                    // FIXME This needs to go, and we need to implement operators for DynamicImage
                    state.edit_state.result_pixel_op = img.clone();
                    pixels_changed = true;
                }
                if state.edit_state.result_image_op.width() == 0 {
                    debug!("Edit state image comp buffer is default, cloning from image");
                    // FIXME This needs to go, and we need to implement operators for DynamicImage
                    state.edit_state.result_image_op = img.clone();
                    image_changed = true;
                }
            }


            egui::Grid::new("editing")
                .num_columns(2)
                .striped(true)
                .show(ui, |ui| {
                    let mut ops = [

                        // General Image Adjustments
                        ImageOperation::Brightness(0),
                        ImageOperation::Contrast(0),
                        ImageOperation::Exposure(20),
                        ImageOperation::Desaturate(0),
                        ImageOperation::Invert,

                        // Colour and Hue
                        ImageOperation::ChannelSwap((Channel::Red, Channel::Red)),
                        ImageOperation::Equalize((0, 255)),
                        ImageOperation::HSV((0, 100, 100)),
                        ImageOperation::Add([0, 0, 0]),
                        ImageOperation::Mult([255, 255, 255]),
                        ImageOperation::Fill([255, 255, 255, 255]),

                        // Colour Mapping and Conversion
                        ImageOperation::LUT("Lomography Redscale 100".into()),
                        ImageOperation::GradientMap(vec![GradientStop::new(0, [155,33,180]), GradientStop::new(128, [255,83,0]),GradientStop::new(255, [224,255,0])]),
                        ImageOperation::Posterize(8),
                        ImageOperation::Filter3x3([0,-100, 0, -100, 500, -100, 0, -100, 0]),
                        ImageOperation::ColorType(crate::image_editing::ColorTypeExt::Rgba8),

                        // Mathematical
                        ImageOperation::MMult,
                        ImageOperation::MDiv,
                        ImageOperation::Expression("r = 1.0".into()),
                        ImageOperation::ScaleImageMinMax,

                        // Effects
                        ImageOperation::Blur(0),
                        ImageOperation::Noise {
                            amt: 50,
                            mono: false,
                        },
                        ImageOperation::ChromaticAberration(15),

                        // Geometry and Transformations
                        ImageOperation::Flip(false),
                        ImageOperation::Rotate(90),
                        ImageOperation::Resize {
                            dimensions: state.image_geometry.dimensions,
                            aspect: true,
                            filter: ScaleFilter::Hamming,
                        },
                        ImageOperation::Crop([0, 0, 0, 0]),
                        ImageOperation::CropPerspective{points: [
                            (0,0),
                            (state.image_geometry.dimensions.0, 0),
                            (0, state.image_geometry.dimensions.1),
                            (state.image_geometry.dimensions.0, state.image_geometry.dimensions.1),
                            ]
                        , original_size : state.image_geometry.dimensions
                        },
                    ];

                    ui.label_i("➕ Filter");
                    let available_w_single_spacing =
                        ui.available_width();
                        //  - ui.style().spacing.item_spacing.x;

                    egui::ComboBox::from_id_source("Imageops")
                        .selected_text("Select a filter to add...")
                        .width(available_w_single_spacing)
                        .show_ui(ui, |ui| {
                            for op in &mut ops {
                                if ui.label_i_selected(false, &format!("{op}")).clicked() {
                                    if op.is_per_pixel() {
                                        state.edit_state.pixel_op_stack.push(op.clone());
                                        pixels_changed = true;
                                    } else {
                                        state.edit_state.image_op_stack.push(op.clone());
                                        image_changed = true;
                                    }
                                }
                            }
                        });
                    ui.end_row();

                    modifier_stack_ui(&mut state.edit_state.image_op_stack, &mut image_changed, ui, &state.image_geometry, &mut state.edit_state.block_panning, &mut state.volatile_settings);

                    if !state.edit_state.image_op_stack.is_empty() && !state.edit_state.pixel_op_stack.is_empty() {
                        ui.separator();
                        ui.separator();
                        ui.end_row();
                    }

                    modifier_stack_ui(
                        &mut state.edit_state.pixel_op_stack,
                        &mut pixels_changed,
                        ui, &state.image_geometry, &mut state.edit_state.block_panning, &mut state.volatile_settings
                    );

                    ui.label_i(&format!("Reset"));
                    ui.centered_and_justified(|ui| {
                        if ui.button("Reset all edits").clicked() {
                            state.edit_state = Default::default();
                            pixels_changed = true
                        }
                    });
                    ui.end_row();

                    ui.label_i(&format!("Compare"));
                    let available_w_single_spacing =
                        ui.available_width() - ui.style().spacing.item_spacing.x;
                    ui.horizontal(|ui| {
                        if ui
                            .add_sized(
                                egui::vec2(available_w_single_spacing / 2., ui.available_height()),
                                egui::Button::new("Original"),
                            )
                            .clicked()
                        {
                            if let Some(img) = &state.current_image {
                                state.image_geometry.dimensions = img.dimensions();
                                state.current_texture.set(img.to_texture_with_texwrap(gfx, &state.persistent_settings), gfx);
                            }
                        }
                        if ui
                            .add_sized(
                                egui::vec2(available_w_single_spacing / 2., ui.available_height()),
                                egui::Button::new("Modified"),
                            )
                            .clicked()
                        {
                            pixels_changed = true;
                        }
                    });
                    ui.end_row();
                });

            ui.vertical_centered_justified(|ui| {
                if state.edit_state.painting {

                    if ctx.input(|i|i.pointer.secondary_down()) {
                        if let Some(stroke) = state.edit_state.paint_strokes.last_mut() {
                            if let Some(p) = get_pixel_checked(&state.edit_state.result_pixel_op, state.cursor_relative.x as u32, state.cursor_relative.y as u32) {
                                stroke.color = [
                                    p[0] as f32 / 255.,
                                    p[1] as f32 / 255.,
                                    p[2] as f32 / 255.,
                                    p[3] as f32 / 255.,
                                ];
                                // state.sampled_color = [p[0] as f32, p[1] as f32, p[2] as f32, p[3] as f32];
                            }
                        }
                    }

                    if ui
                        .add(
                            egui::Button::new("Stop painting")
                                .fill(ui.style().visuals.selection.bg_fill),
                        )
                        .clicked()
                    {
                        state.edit_state.painting = false;
                    }
                } else if ui.button(format!("Paint mode")).clicked() {
                    state.edit_state.painting = true;
                }
            });

            if state.edit_state.painting {
                egui::Grid::new("paint").show(ui, |ui| {
                    ui.label("📜 Keep history");
                    ui.styled_checkbox(&mut state.edit_state.non_destructive_painting, "")
                        .on_hover_text("Keep all paint history and edit it. Slower.");
                    ui.end_row();

                    if let Some(stroke) = state.edit_state.paint_strokes.last_mut() {
                        if stroke.is_empty() {
                            ui.label("Color");
                            ui.label("Fade");
                            ui.label("Flip");
                            ui.label("Width");
                            ui.label("Brush");
                            ui.end_row();

                            stroke_ui(stroke, &state.edit_state.brushes, ui, gfx);
                        }
                    }
                });

                if state
                    .edit_state
                    .paint_strokes
                    .iter()
                    .filter(|s| !s.is_empty())
                    .count()
                    != 0
                {
                    ui.separator();
                    ui.horizontal(|ui| {
                        ui.label("Strokes");
                        if ui.button("↩").clicked() {
                            let _ = state.edit_state.paint_strokes.pop();
                            let _ = state.edit_state.paint_strokes.pop();
                            pixels_changed = true;
                        }
                        if ui.button("Clear all").clicked() {
                            state.edit_state.paint_strokes.clear();
                            pixels_changed = true;
                        }
                    });

                    let mut delete_stroke: Option<usize> = None;

                    egui::ScrollArea::vertical()
                        .min_scrolled_height(64.)
                        .show(ui, |ui| {
                            let mut stroke_lost_highlight = false;
                            if ui
                                .vertical(|ui| {
                                    egui::Grid::new("stroke").show(ui, |ui| {
                                        ui.label("Color");
                                        ui.label("Fade");
                                        ui.label("Flip");
                                        ui.label("Width");
                                        ui.label("Brush");
                                        ui.label("Del");
                                        ui.end_row();

                                        for (i, stroke) in
                                            state.edit_state.paint_strokes.iter_mut().enumerate()
                                        {
                                            if stroke.is_empty() || stroke.committed {
                                                continue;
                                            }

                                            let r = stroke_ui(
                                                stroke,
                                                &state.edit_state.brushes,
                                                ui,
                                                gfx,
                                            );
                                            if r.changed() {
                                                pixels_changed = true;
                                            }

                                            if r.hovered() {
                                                pixels_changed = true;
                                                stroke.highlight = true;
                                            } else {
                                                stroke.highlight = false;
                                                stroke_lost_highlight = true;
                                            }

                                            // safety catch to update brush highlights
                                            if r.clicked_elsewhere() {
                                                pixels_changed = true;
                                            }

                                            if ui.button("⊗").clicked() {
                                                delete_stroke = Some(i);
                                            }
                                            ui.end_row();
                                        }
                                    });
                                })
                                .response
                                .hovered()
                            {
                                // only update if this outer response is triggered, so we don't trigger it all the time
                                if stroke_lost_highlight {
                                    pixels_changed = true;
                                }
                            }
                        });
                    if let Some(stroke_to_delete) = delete_stroke {
                        state.edit_state.paint_strokes.remove(stroke_to_delete);
                        pixels_changed = true;
                    }
                }

                ui.end_row();

                // If we have no lines, create an empty one
                if state.edit_state.paint_strokes.is_empty() {
                    state.edit_state.paint_strokes.push(PaintStroke::new());
                }

                if let Some(current_stroke) = state.edit_state.paint_strokes.last_mut() {
                    // if state.mouse_delta.x > 0.0 {
                    if ctx.input(|i|i.pointer.primary_down()) && !state.pointer_over_ui {
                        debug!("PAINT");
                        // get pos in image
                        // let p = state.cursor_relative;
                        let uv = (
                            state.cursor_relative.x / state.image_geometry.dimensions.0 as f32,
                            (state.cursor_relative.y / state.image_geometry.dimensions.1 as f32),
                        );
                        current_stroke.points.push(uv);
                        pixels_changed = true;
                    } else if !current_stroke.is_empty() {
                        // clone last stroke to inherit settings
                        if let Some(last_stroke) = state.edit_state.paint_strokes.clone().last() {
                            state
                                .edit_state
                                .paint_strokes
                                .push(last_stroke.without_points());
                        }
                    }
                }
            }
            ui.end_row();

            ui.vertical_centered_justified(|ui| {
                if ui
                    .button(format!("Apply all edits"))
                    .on_hover_text("Apply all edits to the image and reset edit controls")
                    .clicked()
                {
                    if let Some(img) = &mut state.current_image {
                        *img = state.edit_state.result_pixel_op.clone();
                        state.edit_state = Default::default();
                        // state.dimensions = img.dimensions();
                        pixels_changed = true;
                        image_changed = true;
                    }
                }
            });

            // Do the processing

            // If expensive operations happened (modifying image geometry), process them here
            if image_changed {
                if let Some(img) = &mut state.current_image {
                    let stamp = Instant::now();
                    // start with a fresh copy of the unmodified image
                    // FIXME This needs to go, and we need to implement operators for DynamicImage
                    state.edit_state.result_image_op = img.clone();
                    for operation in &mut state.edit_state.image_op_stack {
                        if let Err(e) = operation.process_image(&mut state.edit_state.result_image_op) {
                            error!("{e}")
                        }
                    }
                    debug!(
                        "Image changed. Finished evaluating in {}s",
                        stamp.elapsed().as_secs_f32()
                    );

                    // tag strokes as uncommitted as they need to be rendered again
                    for stroke in &mut state.edit_state.paint_strokes {
                        stroke.committed = false;
                    }
                }
                pixels_changed = true;
            }

            if pixels_changed {
                // init result as a clean copy of image operation result
                let stamp = Instant::now();

                // start from the result of the image operations
                state.edit_state.result_pixel_op = state.edit_state.result_image_op.clone();

                // only process pixel stack if it is empty so we don't run through pixels without need
                if !state.edit_state.pixel_op_stack.is_empty() {
                    let ops = &state.edit_state.pixel_op_stack;
                    if let Err(e) = process_pixels(&mut state.edit_state.result_pixel_op, ops) {
                        state.send_message_warn(&format!("{e}"));
                    }
                }

                    debug!(
                    "Finished Pixel op stack in {} s",
                    stamp.elapsed().as_secs_f32()
                );

                // draw paint lines
                for stroke in &state.edit_state.paint_strokes {
                    if !stroke.committed {

                        if let Some(compatible_buffer) = state.edit_state.result_pixel_op.as_mut_rgba8() {

                            stroke.render(
                                compatible_buffer,
                                &state.edit_state.brushes,
                            );
                        }


                    }
                }

                state.send_frame(crate::Frame::UpdateTexture);
                debug!(
                    "Done updating tex after pixel; ops in {} s",
                    stamp.elapsed().as_secs_f32()
                );
            }

            // render uncommitted strokes if destructive to speed up painting
            if state.edit_state.painting {
                // render previous strokes
                if state
                    .edit_state
                    .paint_strokes
                    .iter()
                    .filter(|l| !l.points.is_empty())
                    .count()
                    > 1
                    && !state.edit_state.non_destructive_painting
                {
                    let stroke_count = state.edit_state.paint_strokes.len();

                    for (i, stroke) in state.edit_state.paint_strokes.iter_mut().enumerate() {
                        if i < stroke_count - 1 && !stroke.committed && !stroke.is_empty() {

                            if let Some(compatible_buffer) = state.edit_state.result_pixel_op.as_mut_rgba8() {
                                stroke.render(
                                    compatible_buffer,
                                    &state.edit_state.brushes,
                                );
                            }


                            stroke.committed = true;
                            debug!("Committed stroke {}", i);
                        }
                    }
                }
            }

            state.image_geometry.dimensions = state.edit_state.result_pixel_op.dimensions();

            ui.vertical_centered_justified(|ui| {
                if let Some(path) = &state.current_path {
                    if ui
                        .button(format!("Restore original"))
                        .on_hover_text("Completely reload image, destroying all edits.")
                        .clicked()
                    {
                        state.is_loaded = false;
                        state.player.cache.clear();
                        state.player.load(&path, state.message_channel.0.clone());
                    }
                }


                #[cfg(feature = "turbo")]
                jpg_lossless_ui(state, ui);


                if state.current_path.is_none() && state.current_image.is_some() {
                    #[cfg(not(feature = "file_open"))]
                    {
                        if ui.button("Create output file").on_hover_text("This image does not have any file associated with it. Click to create a default one.").clicked() {
                            let dest = state.volatile_settings.last_open_directory.clone().join("untitled").with_extension(&state.edit_state.export_extension);
                            state.current_path = Some(dest);
                            set_title(app, state);
                        }
                    }
                }

                #[cfg(feature = "file_open")]
                if state.current_image.is_some() {
                    if ui.button(format!("Save as...")).clicked() {

                        let start_directory = state.volatile_settings.last_open_directory.clone();

                        let image_to_save = state.edit_state.result_pixel_op.clone();
                        let msg_sender = state.message_channel.0.clone();
                        let err_sender = state.message_channel.0.clone();
                        let image_info = state.image_info.clone();

                        std::thread::spawn(move || {
                            let file_dialog_result = rfd::FileDialog::new()
                                .set_directory(start_directory)
                                .save_file();

                                if let Some(file_path) = file_dialog_result {
                                    debug!("Selected File Path = {:?}", file_path);
                                    match image_to_save
                                        .save(&file_path) {
                                            Ok(_) => {
                                                _ = msg_sender.send(Message::Saved(file_path.clone()));
                                                debug!("Saved to {}", file_path.display());
                                                // Re-apply exif
                                                if let Some(info) = &image_info {
                                                    debug!("Extended image info present");

                                                    // before doing anything, make sure we have raw exif data
                                                    if info.raw_exif.is_some() {
                                                        if let Err(e) = fix_exif(&file_path, info.raw_exif.clone()) {
                                                            error!("{e}");
                                                        } else {
                                                            info!("Saved EXIF.")
                                                        }
                                                    } else {
                                                        debug!("No raw exif");
                                                    }
                                                }
                                            }
                                            Err(e) => {
                                                _ = err_sender.send(Message::err(&format!("Error: Could not save: {e}")));
                                            }
                                        }
                                        // state.toast_cooldown = 0.0;
                                }

                        });
                        ui.ctx().request_repaint();
                    }
                }

                #[cfg(not(feature = "file_open"))]
                if state.current_image.is_some() {
                    if ui.button(format!("Save as...")).clicked() {
                        ui.ctx().memory_mut(|w| w.open_popup(Id::new("SAVE")));
                    }

                    let encoding_options = state.volatile_settings.encoding_options.clone();

                    if ctx.memory(|w| w.is_popup_open(Id::new("SAVE"))) {
                        let msg_sender = state.message_channel.0.clone();

                        // let keys = state.encoding_options.keys().map(|k|k.as_str()).collect::<Vec<&str>>();
                        let keys = &state.volatile_settings.encoding_options.iter().map(|e|e.ext()).collect::<Vec<_>>();
                        let key_slice = keys.iter().map(|k|k.as_str()).collect::<Vec<_>>();

                        filebrowser::browse_modal(
                            true,
                            key_slice.as_slice(),
                            &mut state.volatile_settings,
                            |p| {


                                let dynimage = state.edit_state.result_pixel_op.clone();
                                let encoding_options = FileEncoder::matching_variant(p, &encoding_options);
                                    match encoding_options.save(&dynimage, p) {


                                    // match state.edit_state.result_pixel_op.save(&p) {
                                        Ok(_) => {
                                            _ = msg_sender.send(Message::Saved(p.clone()));
                                            debug!("Saved to {}", p.display());
                                            // Re-apply exif
                                            if let Some(info) = &state.image_info {
                                                debug!("Extended image info present");

                                                // before doing anything, make sure we have raw exif data
                                                if info.raw_exif.is_some() {
                                                    if let Err(e) = fix_exif(&p, info.raw_exif.clone()) {
                                                        error!("{e}");
                                                    } else {
                                                        info!("Saved EXIF.");
                                                        _ = msg_sender.send(Message::Info("Exif metadata was saved to file".into()));
                                                    }
                                                } else {
                                                    debug!("No raw exif");
                                                }
                                            }
                                        }
                                        Err(e) => {
                                            _ = msg_sender.send(Message::err(&format!("Error: Could not save: {e}")));
                                        }
                                }
                            },
                            ctx,
                        );
                    }
                }

                if let Some(p) = &state.current_path {
                    let text = if p
                        // .with_extension(&state.edit_state.export_extension)
                        .exists()
                    {
                        format!("Overwrite")
                    } else {
                        format!("Save")
                    };

                    if ui.button(text).on_hover_text("Save the image. This will create a new file or overwrite.").clicked() {
                        match state
                        .edit_state
                        .result_pixel_op
                        .save(p) {
                            Ok(_) => {
                                debug!("Saved to {}", p.display());
                                state.send_message_info(&format!("Saved to {}", p.display()));
                                // Re-apply exif
                                if let Some(info) = &state.image_info {
                                    debug!("Extended image info present");
                                    // before doing anything, make sure we have raw exif data
                                    if info.raw_exif.is_some() {
                                        if let Err(e) = fix_exif(&p, info.raw_exif.clone()) {
                                            error!("{e}");
                                        } else {
                                            info!("Saved EXIF.")
                                        }
                                    } else {
                                        debug!("No raw exif");
                                    }
                                }
                            }
                            Err(e) => {
                                state.send_message_err(&format!("Could not save: {e}"));
                            }
                        }
                    }

                    if ui.button(format!("Save edits")).on_hover_text("Saves an .oculante metafile in the same directory as the image. This file will contain all edits and will be restored automatically if you open the image again. This leaves the original image unmodified and allows you to continue editing later.").clicked() {
                        if let Ok(f) = std::fs::File::create(p.with_extension("oculante")) {
                            _ = serde_json::to_writer_pretty(&f, &state.edit_state);
                        }
                    }
                    if ui.button(format!("Save directory edits")).on_hover_text("Saves an .oculante metafile in the same directory as the image. This file will contain all edits and will be restored automatically if you open the image again. This leaves the original image unmodified and allows you to continue editing later.").clicked() {
                        if let Some(parent) = p.parent() {
                            if let Ok(f) = std::fs::File::create(parent.join(".oculante")) {
                                _ = serde_json::to_writer_pretty(&f, &state.edit_state);
                            }
                        }
                    }

                    #[cfg(debug_assertions)]
                    {
                        ui.colored_label(Color32::LIGHT_BLUE, "Debug info");
                        ui.label(format!("image op: {:?}", state.edit_state.result_image_op.color()));
                        ui.label(format!("pixel op: {:?}", state.edit_state.result_pixel_op.color()));
                        if let Some(img) = &state.current_image {
                         
                        ui.label(format!("current_image: {:?}", img.color()));
                         
                            if img.color() != ColorType::Rgba8 {
                                ui.label("Your image is not 8 bit RGBA. It is converted to this format while editing.");
                            }
                        }
        
                    }

                }
            });

            if pixels_changed && state.persistent_settings.info_enabled {
                state.image_info = None;
                send_extended_info(
                    &Some(state.edit_state.result_pixel_op.clone()),
                    &state.current_path,
                    &state.extended_info_channel,
                );
            }
        });
}

// TODO redo as impl UI
pub fn tooltip(r: Response, tooltip: &str, hotkey: &str, _ui: &mut Ui) -> Response {
    r.on_hover_ui(|ui| {
        let avg = (ui.style().visuals.selection.bg_fill.r() as i32
            + ui.style().visuals.selection.bg_fill.g() as i32
            + ui.style().visuals.selection.bg_fill.b() as i32)
            / 3;
        let contrast_color: u8 = if avg > 128 { 0 } else { 255 };
        ui.horizontal(|ui| {
            ui.label(tooltip);
            ui.label(
                RichText::new(hotkey)
                    .monospace()
                    .color(Color32::from_gray(contrast_color))
                    .background_color(ui.style().visuals.selection.bg_fill),
            );
        });
    })
}

// TODO redo as impl UI
pub fn unframed_button(text: impl Into<String>, ui: &mut Ui) -> Response {
    ui.add(egui::Button::new(RichText::new(text).size(ICON_SIZE)).frame(false))
}

pub fn unframed_button_colored(text: impl Into<String>, is_colored: bool, ui: &mut Ui) -> Response {
    if is_colored {
        ui.add(
            egui::Button::new(
                RichText::new(text)
                    .size(ICON_SIZE)
                    // .heading()
                    .color(ui.style().visuals.selection.bg_fill),
            )
            .frame(false),
        )
    } else {
        ui.add(
            egui::Button::new(
                RichText::new(text).size(ICON_SIZE), // .heading()
            )
            .frame(false),
        )
    }
}

pub fn stroke_ui(
    stroke: &mut PaintStroke,
    brushes: &[RgbaImage],
    ui: &mut Ui,
    gfx: &mut Graphics,
) -> Response {
    let mut combined_response = ui.color_edit_button_rgba_unmultiplied(&mut stroke.color);

    let r = ui
        .styled_checkbox(&mut stroke.fade, "")
        .on_hover_text("Fade out the stroke over its path");
    if r.changed() {
        combined_response.changed = true;
    }
    if r.hovered() {
        combined_response.hovered = true;
    }

    let r = ui
        .styled_checkbox(&mut stroke.flip_random, "")
        .on_hover_text("Flip brush in X any Y randomly to make stroke less uniform");
    if r.changed() {
        combined_response.changed = true;
    }
    if r.hovered() {
        combined_response.hovered = true;
    }

    let r = ui.add(
        egui::DragValue::new(&mut stroke.width)
            .clamp_range(0.0..=0.3)
            .speed(0.001),
    );
    if r.changed() {
        combined_response.changed = true;
    }
    if r.hovered() {
        combined_response.hovered = true;
    }

    ui.horizontal(|ui| {
        if let Some(notan_texture) = brushes[stroke.brush_index].to_texture_premult(gfx) {
            let texture_id = gfx.egui_register_texture(&notan_texture);
            ui.add(
                egui::Image::new(texture_id)
                    .fit_to_exact_size(egui::Vec2::splat(ui.available_height())),
            );
        }

        let r = egui::ComboBox::from_id_source(format!("s {:?}", stroke.points))
            .selected_text(format!("Brush {}", stroke.brush_index))
            .show_ui(ui, |ui| {
                for (b_i, b) in brushes.iter().enumerate() {
                    ui.horizontal(|ui| {
                        if let Some(notan_texture) = b.to_texture_premult(gfx) {
                            let texture_id = gfx.egui_register_texture(&notan_texture);
                            ui.add(
                                egui::Image::new(texture_id)
                                    .fit_to_exact_size(egui::Vec2::splat(ui.available_height())),
                            );
                        }

                        if ui
                            .selectable_value(&mut stroke.brush_index, b_i, format!("Brush {b_i}"))
                            .clicked()
                        {
                            combined_response.changed = true
                        }
                    });
                }
            })
            .response;

        if r.hovered() {
            combined_response.hovered = true;
        }
    });

    if combined_response.hovered() {
        stroke.highlight = true;
    } else {
        stroke.highlight = false;
    }
    if combined_response.changed() {
        stroke.highlight = false;
    }
    combined_response
}

fn modifier_stack_ui(
    stack: &mut Vec<ImageOperation>,
    image_changed: &mut bool,
    ui: &mut Ui,
    geo: &ImageGeometry,
    mouse_grab: &mut bool,
    settings: &mut VolatileSettings,
) {
    let mut delete: Option<usize> = None;
    let mut swap: Option<(usize, usize)> = None;

    let stack_len = stack.len();

    for (i, operation) in stack.iter_mut().enumerate() {
        ui.label_i(&format!("{operation}"));

        // let op draw itself and check for response

        ui.push_id(i, |ui| {
            // draw the image operator
            ui.style_mut().spacing.slider_width = ui.available_width() * 0.6;
            if operation.ui(ui, geo, mouse_grab, settings).changed() {
                *image_changed = true;
            }

            ui.add_space(ui.style().spacing.icon_spacing);

            ui.with_layout(egui::Layout::right_to_left(Align::Center), |ui| {
                ui.style_mut().spacing.icon_spacing = 0.;
                ui.style_mut().spacing.button_padding = Vec2::ZERO;
                ui.style_mut().spacing.interact_size = Vec2::ZERO;
                ui.style_mut().spacing.indent = 0.0;
                ui.style_mut().spacing.item_spacing = Vec2::ZERO;
                if egui::Button::new("")
                    .small()
                    .frame(false)
                    .ui(ui)
                    .on_hover_text("Remove operator")
                    .clicked()
                {
                    delete = Some(i);
                    *image_changed = true;
                }

                let up = i != 0;
                let down = i != stack_len - 1;

                ui.add_enabled_ui(up, |ui| {
                    if egui::Button::new("")
                        .small()
                        .frame(false)
                        .ui(ui)
                        .on_hover_text("Move up")
                        .clicked()
                    {
                        swap = Some(((i as i32 - 1).max(0) as usize, i));
                        *image_changed = true;
                    }
                });

                ui.add_enabled_ui(down, |ui| {
                    if egui::Button::new("")
                        .small()
                        .frame(false)
                        .ui(ui)
                        .on_hover_text("Move down")
                        .clicked()
                    {
                        swap = Some((i, i + 1));
                        *image_changed = true;
                    }
                });
            });

            ui.end_row();
        });

        ui.end_row();
    }

    if let Some(delete) = delete {
        stack.remove(delete);
    }

    if let Some(swap) = swap {
        if swap.1 < stack.len() {
            stack.swap(swap.0, swap.1);
        }
    }
}

/// A ui for lossless JPEG editing
#[cfg(feature = "turbo")]
fn jpg_lossless_ui(state: &mut OculanteState, ui: &mut Ui) {
    if let Some(p) = &state.current_path.clone() {
        let ext = p
            .extension()
            .map(|e| e.to_string_lossy().to_string().to_lowercase());
        if ext != Some("jpg".to_string()) && ext != Some("jpeg".to_string()) {
            return;
        }

        ui.styled_collapsing("Lossless Jpeg transforms", |ui| {
            ui.label("These operations will immediately write changes to disk.");
            let mut reload = false;

            ui.columns(3, |col| {
                if col[0].button("➡ Rotate 90°").clicked() {
                    if lossless_tx(
                        p,
                        turbojpeg::Transform::op(turbojpeg::TransformOp::Rot90)
                    )
                    .is_ok()
                    {
                        reload = true;
                    }
                }
                //◑
                if col[1].button("⬅ Rotate -90°").clicked() {
                    if lossless_tx(
                        p,
                        turbojpeg::Transform::op(turbojpeg::TransformOp::Rot270)
                    )
                    .is_ok()
                    {
                        reload = true;
                    }
                }

                if col[2].button("⬇ Rotate 180°").clicked() {
                    if lossless_tx(
                        p,
                        turbojpeg::Transform::op(turbojpeg::TransformOp::Rot180)
                    )
                    .is_ok()
                    {
                        reload = true;
                    }
                }
            });

            ui.columns(2,|col| {
                if col[0].button("Flip H").clicked() {
                    if lossless_tx(
                        p,
                        turbojpeg::Transform::op(turbojpeg::TransformOp::Hflip)
                    )
                    .is_ok()
                    {
                        reload = true;
                    }
                }

                if col[1].button("Flip V").clicked() {
                    if lossless_tx(
                        p,
                        turbojpeg::Transform::op(turbojpeg::TransformOp::Vflip)
                    )
                    .is_ok()
                    {
                        reload = true;
                    }
                }
            });

            ui.vertical_centered_justified(|ui| {
                let crop_ops = state
                    .edit_state
                    .image_op_stack
                    .iter()
                    .filter(|op| matches!(op, ImageOperation::Crop(_)))
                    .collect::<Vec<_>>();

                let crop = crop_ops
                    .first()
                    .cloned()
                    .cloned()
                    .unwrap_or(ImageOperation::Crop([0, 0, 0, 0]));

                if crop_ops.is_empty() {
                    info!("A missing crop operator was added.");
                    state
                        .edit_state
                        .image_op_stack
                        .push(ImageOperation::Crop([0, 0, 0, 0]))
                }

                ui.add_enabled_ui(crop != ImageOperation::Crop([0, 0, 0, 0]), |ui| {

                    if ui
                        .button("Crop")
                        .on_hover_text("Crop according to values defined in the operator stack above")
                        .on_disabled_hover_text("Please modify crop values above before cropping. You would be cropping nothing right now.")
                        .clicked()
                    {
                        match crop {
                            ImageOperation::Crop(amt) => {
                                debug!("CROP {:?}", amt);

                                let dim = state
                                    .current_image
                                    .as_ref()
                                    .map(|i| i.dimensions())
                                    .unwrap_or_default();

                                let crop_range = cropped_range(&amt, &dim);

                                let mut crop = turbojpeg::Transform::default();
                                crop.crop = Some(turbojpeg::TransformCrop {
                                    x: crop_range[0] as usize,
                                    y: crop_range[1] as usize,
                                    width: Some(crop_range[2] as usize),
                                    height: Some(crop_range[3] as usize),
                                });

                                match lossless_tx(
                                    p,
                                    crop
                                ) {
                                    Ok(_) => reload = true,
                                    Err(e) => log::warn!("{e}"),
                                };
                            }
                            _ => (),
                        };
                    }
                });
                });


            if reload {
                state.is_loaded = false;
                state.player.cache.clear();
                state.player.load(&p, state.message_channel.0.clone());
            }
        });
    }
}

pub fn scrubber_ui(state: &mut OculanteState, ui: &mut Ui) {
    let len = state.scrubber.len().saturating_sub(1);

    if ui
        .slider_timeline(&mut state.scrubber.index, 0..=len)
        .changed()
    {
        let p = state.scrubber.set(state.scrubber.index);
        state.current_path = Some(p.clone());
        state.player.load(&p, state.message_channel.0.clone());
    }
}

fn keybinding_ui(app: &mut App, state: &mut OculanteState, ui: &mut Ui) {
    // Make sure no shortcuts are received by the application
    state.key_grab = true;

    let no_keys_pressed = app.keyboard.down.is_empty();

    ui.horizontal(|ui| {
        ui.label("While this is open, regular shortcuts will not work.");
        if no_keys_pressed {
            ui.label(egui::RichText::new("Please press & hold a key").color(Color32::RED));
        }
    });

    let k = app
        .keyboard
        .down
        .iter()
        .map(|k| format!("{:?}", k.0))
        .collect::<BTreeSet<String>>();

    egui::ScrollArea::vertical()
        .auto_shrink([false, true])
        .show(ui, |ui| {
            let s = state.persistent_settings.shortcuts.clone();
            let mut ordered_shortcuts = state
                .persistent_settings
                .shortcuts
                .iter_mut()
                .collect::<Vec<_>>();
            ordered_shortcuts
                .sort_by(|a, b| a.0.partial_cmp(&b.0).unwrap_or(std::cmp::Ordering::Equal));

            egui::Grid::new("info").num_columns(2).show(ui, |ui| {
                for (event, keys) in ordered_shortcuts {
                    ui.label(format!("{event:?}"));

                    ui.label(lookup(&s, event));
                    if !no_keys_pressed {
                        if ui
                            .button(format!("Assign {}", keypresses_as_string(&k)))
                            .clicked()
                        {
                            *keys = app
                                .keyboard
                                .down
                                .iter()
                                .map(|(k, _)| format!("{k:?}"))
                                .collect();
                        }
                    } else {
                        ui.add_enabled(false, egui::Button::new("Press key(s)..."));
                    }
                    ui.end_row();
                }
            });
        });
}

// fn keystrokes(ui: &mut Ui) {
//     ui.add(Button::new(format!("{:?}", k.0)).fill(Color32::DARK_BLUE));
// }

pub fn main_menu(ui: &mut Ui, state: &mut OculanteState, app: &mut App, gfx: &mut Graphics) {
    let window_x = state.window_size.x - ui.style().spacing.icon_spacing * 2. - 100.;

    ui.horizontal_centered(|ui| {
        use crate::shortcuts::InputEvent::*;

        // The Close button
        if state.persistent_settings.borderless {
            if unframed_button(X, ui).clicked() {
                app.backend.exit();
            }
        }

        let mut changed_channels = false;

        if key_pressed(app, state, RedChannel) {
            state.persistent_settings.current_channel = ColorChannel::Red;
            changed_channels = true;
        }
        if key_pressed(app, state, GreenChannel) {
            state.persistent_settings.current_channel = ColorChannel::Green;
            changed_channels = true;
        }
        if key_pressed(app, state, BlueChannel) {
            state.persistent_settings.current_channel = ColorChannel::Blue;
            changed_channels = true;
        }
        if key_pressed(app, state, AlphaChannel) {
            state.persistent_settings.current_channel = ColorChannel::Alpha;
            changed_channels = true;
        }
        if key_pressed(app, state, RGBChannel) {
            state.persistent_settings.current_channel = ColorChannel::Rgb;
            changed_channels = true;
        }
        if key_pressed(app, state, RGBAChannel) {
            state.persistent_settings.current_channel = ColorChannel::Rgba;
            changed_channels = true;
        }

        if window_x > ui.cursor().left() + 110. {
            ui.add_enabled_ui(!state.persistent_settings.edit_enabled, |ui| {
                ui.spacing_mut().button_padding = Vec2::new(10., 0.);
                // ui.spacing_mut().interact_size.y = ui.available_height() * 0.7;
                ui.spacing_mut().interact_size.y = BUTTON_HEIGHT_SMALL;
                ui.spacing_mut().combo_width = 1.;
                ui.spacing_mut().icon_width = 0.;

                // style.visuals.widgets.inactive.fg_stroke = Stroke::new(1., Color32::WHITE);
                let color = if ui.style().visuals.dark_mode {
                    Color32::WHITE
                } else {
                    Color32::BLACK
                };
                ui.style_mut().visuals.widgets.inactive.fg_stroke = Stroke::new(1., color);

                egui::ComboBox::from_id_source("channels")
                    .icon(blank_icon)
                    .selected_text(
                        RichText::new(
                            state
                                .persistent_settings
                                .current_channel
                                .to_string()
                                .to_uppercase(),
                        ), // .size(combobox_text_size),
                    )
                    .show_ui(ui, |ui| {
                        for channel in ColorChannel::iter() {
                            let r = ui.selectable_value(
                                &mut state.persistent_settings.current_channel,
                                channel,
                                RichText::new(channel.to_string().to_uppercase()), // .size(combobox_text_size),
                            );

                            if tooltip(
                                r,
                                &channel.to_string(),
                                &channel.hotkey(&state.persistent_settings.shortcuts),
                                ui,
                            )
                            .clicked()
                            {
                                changed_channels = true;
                            }
                        }
                    });
            });
        }

        // TODO: remove redundancy
        if changed_channels {
            if let Some(img) = &state.current_image {
                match &state.persistent_settings.current_channel {
                    ColorChannel::Rgb => {
                        state.current_texture.set(
                            unpremult(img).to_texture_with_texwrap(gfx, &state.persistent_settings),
                            gfx,
                        );
                    }
                    ColorChannel::Rgba => {
                        state.current_texture.set(
                            img.to_texture_with_texwrap(gfx, &state.persistent_settings),
                            gfx,
                        );
                    }
                    _ => {
                        state.current_texture.set(
                            solo_channel(img, state.persistent_settings.current_channel as usize)
                                .to_texture_with_texwrap(gfx, &state.persistent_settings),
                            gfx,
                        );
                    }
                }
            }
        }

        if state.current_image.is_some() && window_x > ui.cursor().left() + 80. {
            if tooltip(
                // ui.checkbox(&mut state.info_enabled, "ℹ Info"),
                unframed_button_colored(INFO, state.persistent_settings.info_enabled, ui),
                "Show image info",
                &lookup(&state.persistent_settings.shortcuts, &InfoMode),
                ui,
            )
            .clicked()
            {
                state.persistent_settings.info_enabled = !state.persistent_settings.info_enabled;
                send_extended_info(
                    &state.current_image,
                    &state.current_path,
                    &state.extended_info_channel,
                );
            }
            if window_x > ui.cursor().left() + 80. {
                if tooltip(
                    unframed_button_colored(
                        PENCIL_SIMPLE_LINE,
                        state.persistent_settings.edit_enabled,
                        ui,
                    ),
                    "Edit the image",
                    &lookup(&state.persistent_settings.shortcuts, &EditMode),
                    ui,
                )
                .clicked()
                {
                    state.persistent_settings.edit_enabled =
                        !state.persistent_settings.edit_enabled;
                }
            }
        }

        if window_x > ui.cursor().left() + 80. {
            if tooltip(
                unframed_button(ARROWS_OUT_SIMPLE, ui),
                "Toggle fullscreen",
                &lookup(&state.persistent_settings.shortcuts, &Fullscreen),
                ui,
            )
            .clicked()
            {
                toggle_fullscreen(app, state);
            }
        }

        if window_x > ui.cursor().left() + 80. {
            if tooltip(
                unframed_button_colored(ARROW_LINE_UP, state.always_on_top, ui),
                "Always on top",
                &lookup(&state.persistent_settings.shortcuts, &AlwaysOnTop),
                ui,
            )
            .clicked()
            {
                state.always_on_top = !state.always_on_top;
                app.window().set_always_on_top(state.always_on_top);
            }
        }

        if state.current_path.is_some() && window_x > ui.cursor().left() + 80. {
            let modal = egui_modal::Modal::new(ui.ctx(), "delete");
            modal.show(|ui| {
                ui.horizontal(|ui| {
                    ui.vertical_centered_justified(|ui| {
                        ui.add_space(10.);

                        ui.label(
                            RichText::new(WARNING_CIRCLE)
                                .size(100.)
                                .color(ui.style().visuals.warn_fg_color),
                        );
                        ui.add_space(20.);
                        ui.horizontal_wrapped(|ui| {
                            ui.label(format!(
                                "Are you sure you want to move {} to the trash?",
                                state
                                    .current_path
                                    .clone()
                                    .unwrap_or_default()
                                    .file_name()
                                    .map(|s| s.to_string_lossy())
                                    .unwrap_or_default()
                            ));
                        });
                        ui.add_space(20.);
                        ui.scope(|ui| {
                            let warn_color = Color32::from_rgb(255, 77, 77);
                            ui.style_mut().visuals.widgets.inactive.weak_bg_fill = warn_color;
                            ui.style_mut().visuals.widgets.inactive.fg_stroke =
                                Stroke::new(1., Color32::WHITE);
                            ui.style_mut().visuals.widgets.hovered.weak_bg_fill =
                                warn_color.linear_multiply(0.8);

                            if ui.styled_button("Yes").clicked() {
                                delete_file(state);
                                modal.close();
                            }
                        });

                        if ui.styled_button("Cancel").clicked() {
                            modal.close();
                        }
                    });
                });
            });

            if tooltip(
                unframed_button(TRASH, ui),
                "Move file to trash",
                &lookup(&state.persistent_settings.shortcuts, &DeleteFile),
                ui,
            )
            .clicked()
            {
                modal.open();
            }
        }

        if state.current_texture.get().is_some() && window_x > ui.cursor().left() + 80. {
            if tooltip(
                unframed_button(PLACEHOLDER, ui),
                "Clear image",
                &lookup(&state.persistent_settings.shortcuts, &ClearImage),
                ui,
            )
            .clicked()
            {
                clear_image(state);
            }
        }

        if state.scrubber.len() > 1 && window_x > ui.cursor().left() {
            // TODO: Check if wrap is off and we are at first image
            if tooltip(
                unframed_button(CARET_LEFT, ui),
                "Previous image",
                &lookup(&state.persistent_settings.shortcuts, &PreviousImage),
                ui,
            )
            .clicked()
            {
                prev_image(state)
            }
            // TODO: Check if wrap is off and we are at last image
            if tooltip(
                unframed_button(CARET_RIGHT, ui),
                "Next image",
                &lookup(&state.persistent_settings.shortcuts, &NextImage),
                ui,
            )
            .clicked()
            {
                next_image(state)
            }
        }

        if state.current_path.is_some() {
            if !state.is_loaded {
                ui.horizontal(|ui| {
                    ui.add(egui::Spinner::default());
                    ui.label(format!(
                        "Loading {}",
                        state
                            .current_path
                            .as_ref()
                            .map(|p| p.file_name().unwrap_or_default())
                            .map(|p| p.to_string_lossy().to_string())
                            .unwrap_or_default()
                    ));
                });
                app.window().request_frame();
            }
        }

        drag_area(ui, state, app);

        ui.add_space(ui.available_width() - ICON_SIZE * 2. - ICON_SIZE / 2.);

        if unframed_button(FOLDER, ui)
            .on_hover_text("Browse for image")
            .clicked()
        {
            #[cfg(feature = "file_open")]
            crate::browse_for_image_path(state);
            #[cfg(not(feature = "file_open"))]
            ui.ctx().memory_mut(|w| w.open_popup(Id::new("OPEN")));
        }

        #[cfg(not(feature = "file_open"))]
        {
            if ui.ctx().memory(|w| w.is_popup_open(Id::new("OPEN"))) {
                filebrowser::browse_modal(
                    false,
                    SUPPORTED_EXTENSIONS,
                    &mut state.volatile_settings,
                    |p| {
                        let _ = state.load_channel.0.clone().send(p.to_path_buf());
                        ui.ctx().memory_mut(|w| w.close_popup());
                    },
                    ui.ctx(),
                );
            }
        }
        draw_hamburger_menu(ui, state, app);
    });
}

pub fn draw_hamburger_menu(ui: &mut Ui, state: &mut OculanteState, app: &mut App) {
    use crate::shortcuts::InputEvent::*;

    ui.scope(|ui| {
        // maybe override font size?
        ui.style_mut().visuals.button_frame = false;
        ui.style_mut().visuals.widgets.inactive.expansion = 20.;
        ui.style_mut().override_text_style = Some(egui::TextStyle::Heading);

        ui.menu_button(RichText::new(LIST).size(ICON_SIZE), |ui| {
            if ui.styled_button(format!("{MOVE} Reset view")).clicked() {
                state.reset_image = true;
                ui.close_menu();
            }
            if ui.styled_button(format!("{FRAME} View 1:1")).clicked() {
                set_zoom(
                    1.0,
                    Some(nalgebra::Vector2::new(
                        app.window().width() as f32 / 2.,
                        app.window().height() as f32 / 2.,
                    )),
                    state,
                );
                ui.close_menu();
            }

            let copy_pressed = key_pressed(app, state, Copy);
            if let Some(img) = &state.current_image {
                if ui
                    .styled_button(format!("{COPY} Copy"))
                    .on_hover_text("Copy image to clipboard")
                    .clicked()
                    || copy_pressed
                {
                    clipboard_copy(&img);
                    ui.close_menu();
                }
            }

            if ui
                .styled_button(format!("{CLIPBOARD} Paste"))
                .on_hover_text("Paste image from clipboard")
                .clicked()
                || key_pressed(app, state, Paste)
            {
                match clipboard_to_image() {
                    Ok(img) => {
                        state.current_path = None;
                        // Stop in the event that an animation is running
                        state.player.stop();
                        _ = state
                            .player
                            .image_sender
                            .send(crate::utils::Frame::new_still(img));
                        // Since pasted data has no path, make sure it's not set
                        state.send_message_info("Image pasted");
                    }
                    Err(e) => state.send_message_err(&e.to_string()),
                }
                ui.close_menu();
            }

            if ui.styled_button(format!("{GEAR} Preferences")).clicked() {
                state.settings_enabled = !state.settings_enabled;
                ui.close_menu();
            }

            if ui.styled_button(format!("{EXIT} Quit")).clicked() {
                app.backend.exit();
            }

            ui.styled_menu_button(format!("{CLOCK} Recent"), |ui| {
                let r = ui.max_rect();

                let recent_rect = Rect::from_two_pos(
                    Pos2::new(r.right_bottom().x + 200., r.left_top().y),
                    Pos2::new(
                        r.left_bottom().x - ui.available_width(),
                        r.left_top().y + 300.,
                    ),
                );

                ui.allocate_ui_at_rect(recent_rect, |ui| {
                    for r in &state.volatile_settings.recent_images.clone() {
                        ui.horizontal(|ui| {
                            render_file_icon(&r, ui);
                            // ui.add(egui::Image::from_uri(format!("file://{}", r.display())).max_width(120.));
                            ui.vertical_centered_justified(|ui| {
                                if let Some(filename) = r.file_name() {
                                    if ui.button(filename.to_string_lossy()).clicked() {
                                        load_image_from_path(r, state);
                                        ui.close_menu();
                                    }
                                }
                            });
                        });
                    }
                });
            });

            // TODO: expose favourites with a tool button
            // ui.menu_button("Favourites", |ui| {
            //     for r in &state.persistent_settings.favourite_images.clone() {
            //         if let Some(filename) = r.file_name() {
            //             if ui.button(filename.to_string_lossy()).clicked() {
            //ui.close_menu();

            //             }
            //         }
            //     }

            // });
        });

        // });
    });
}

pub fn drag_area(ui: &mut Ui, state: &mut OculanteState, app: &mut App) {
    #[cfg(not(any(target_os = "netbsd", target_os = "freebsd")))]
    if state.persistent_settings.borderless {
        let r = ui.interact(
            ui.available_rect_before_wrap(),
            Id::new("drag"),
            Sense::click_and_drag(),
        );

        if r.dragged() {
            // improve responsiveness
            app.window().request_frame();
            let position = Mouse::get_mouse_position();
            match position {
                Mouse::Position { mut x, mut y } => {
                    // translate mouse pos into real pixels
                    let dpi = app.backend.window().dpi();
                    x = (x as f64 * dpi) as i32;
                    y = (y as f64 * dpi) as i32;

                    let offset = match ui
                        .ctx()
                        .memory(|r| r.data.get_temp::<(i32, i32)>("offset".into()))
                    {
                        Some(o) => o,
                        None => {
                            let window_pos = app.window().position();
                            let offset = (window_pos.0 - x, window_pos.1 - y);
                            ui.ctx()
                                .memory_mut(|w| w.data.insert_temp(Id::new("offset"), offset));
                            offset
                        }
                    };
                    app.window().set_position(x + offset.0, y + offset.1);
                }
                Mouse::Error => error!("Error getting mouse position"),
            }
        }
        if r.drag_stopped() {
            ui.ctx()
                .memory_mut(|w| w.data.remove::<(i32, i32)>("offset".into()))
        }
    }
}
pub fn render_file_icon(icon_path: &Path, ui: &mut Ui) -> Response {
    let size = 30.;
    let (rect, response) = ui.allocate_exact_size(Vec2::splat(size), Sense::click());
    ui.painter()
        .rect_filled(rect, Rounding::same(size / 4.), Color32::GRAY);
    ui.painter().text(
        rect.center(),
        Align2::CENTER_CENTER,
        icon_path
            .extension()
            .map(|e| e.to_string_lossy().to_string().to_uppercase())
            .unwrap_or_default(),
        FontId::proportional(10.),
        Color32::BLACK,
    );
    // ui.add(egui::Label::new(""))
    response
}

pub fn blank_icon(
    _ui: &egui::Ui,
    _rect: egui::Rect,
    _visuals: &egui::style::WidgetVisuals,
    _is_open: bool,
    _above_or_below: egui::AboveOrBelow,
) {
}

pub fn apply_theme(state: &mut OculanteState, ctx: &Context) {
    let mut button_color = Color32::from_gray(38);
    let mut panel_color = Color32::from_gray(25);

    match state.persistent_settings.theme {
        ColorTheme::Light => ctx.set_visuals(Visuals::light()),
        ColorTheme::Dark => ctx.set_visuals(Visuals::dark()),
        ColorTheme::System => set_system_theme(ctx),
    }

    // Switching theme resets accent color, set it again
    let mut style: egui::Style = (*ctx.style()).clone();

    if style.visuals.dark_mode {
        style.visuals.extreme_bg_color = Color32::from_hex("#0D0D0D").unwrap_or_default();
        if state.persistent_settings.background_color == [200, 200, 200] {
            state.persistent_settings.background_color =
                PersistentSettings::default().background_color;
        }
        if state.persistent_settings.accent_color == [0, 170, 255] {
            state.persistent_settings.accent_color = PersistentSettings::default().accent_color;
        }
    } else {
        style.visuals.extreme_bg_color = Color32::from_hex("#D9D9D9").unwrap_or_default();

        button_color = Color32::from_gray(255);
        panel_color = Color32::from_gray(230);
        if state.persistent_settings.background_color
            == PersistentSettings::default().background_color
        {
            state.persistent_settings.background_color = [200, 200, 200];
        }
        if state.persistent_settings.accent_color == PersistentSettings::default().accent_color {
            state.persistent_settings.accent_color = [0, 170, 255];
        }
        style.visuals.widgets.inactive.bg_fill = Color32::WHITE;
    }

    style.spacing.scroll = egui::style::ScrollStyle::solid();
    style.interaction.tooltip_delay = 0.0;
    style.spacing.icon_width = 20.;
    style.spacing.window_margin = 5.0.into();
    style.spacing.item_spacing = vec2(8., 6.);
    style.spacing.icon_width_inner = style.spacing.icon_width / 1.5;
    style.spacing.interact_size.y = BUTTON_HEIGHT_SMALL;
    style.visuals.window_fill = panel_color;

    // button color
    style.visuals.widgets.inactive.weak_bg_fill = button_color;
    // style.visuals.widgets.inactive.bg_fill = button_color;
    // style.visuals.widgets.inactive.bg_fill = button_color;

    // button rounding
    style.visuals.widgets.inactive.rounding = Rounding::same(4.);
    style.visuals.widgets.active.rounding = Rounding::same(4.);
    style.visuals.widgets.hovered.rounding = Rounding::same(4.);

    // No stroke on buttons
    style.visuals.widgets.hovered.bg_stroke = Stroke::NONE;

    style.visuals.warn_fg_color = Color32::from_rgb(255, 204, 0);

    style.visuals.panel_fill = panel_color;

    style.text_styles.get_mut(&TextStyle::Body).unwrap().size = 15.;
    style.text_styles.get_mut(&TextStyle::Button).unwrap().size = 15.;
    style.text_styles.get_mut(&TextStyle::Small).unwrap().size = 12.;
    style.text_styles.get_mut(&TextStyle::Heading).unwrap().size = 18.;
    // accent color
    style.visuals.selection.bg_fill = Color32::from_rgb(
        state.persistent_settings.accent_color[0],
        state.persistent_settings.accent_color[1],
        state.persistent_settings.accent_color[2],
    );

    let accent_color = style.visuals.selection.bg_fill.to_array();

    let accent_color_luma = (accent_color[0] as f32 * 0.299
        + accent_color[1] as f32 * 0.587
        + accent_color[2] as f32 * 0.114)
        .max(0.)
        .min(255.) as u8;
    let accent_color_luma = if accent_color_luma < 80 { 220 } else { 80 };
    // Set text on highlighted elements
    style.visuals.selection.stroke = Stroke::new(2.0, Color32::from_gray(accent_color_luma));
    ctx.set_style(style);
}

fn caret_icon(ui: &mut egui::Ui, openness: f32, response: &egui::Response) {
    let galley = ui.ctx().fonts(|fonts| {
        fonts.layout(
            CARET_RIGHT.to_string(),
            FontId::proportional(12.),
            ui.style().visuals.selection.bg_fill,
            10.,
        )
    });
    let mut text_shape = TextShape::new(response.rect.left_top(), galley, Color32::RED);
    text_shape.angle = egui::lerp(0.0..=3.141 / 2., openness);
    let mut text = egui::Shape::Text(text_shape);
    let r = text.visual_bounding_rect();
    let x_offset = 5.0;
    let y_offset = 4.0;

    text.translate(vec2(
        egui::lerp(
            -ui.style().spacing.icon_spacing + x_offset
                ..=r.size().x + ui.style().spacing.icon_spacing - 4.0 + x_offset,
            openness,
        ),
        egui::lerp(
            -ui.style().spacing.icon_spacing + y_offset
                ..=-ui.style().spacing.icon_spacing + y_offset,
            openness,
        ),
    ));

    ui.painter().add(text);
}

fn dark_panel<R>(ui: &mut Ui, add_contents: impl FnOnce(&mut Ui) -> R) {
    let panel_bg_color = match ui.style().visuals.dark_mode {
        true => Color32::from_gray(13),
        false => Color32::from_gray(217),
    };

    let button_color = match ui.style().visuals.dark_mode {
        true => Color32::from_gray(25),
        false => Color32::from_gray(230),
    };

    egui::Frame::none()
        .fill(panel_bg_color)
        .rounding(ui.style().visuals.widgets.active.rounding)
        .inner_margin(Margin::same(6.))
        .show(ui, |ui| {
            ui.style_mut().visuals.widgets.inactive.weak_bg_fill = button_color;

            ui.scope(add_contents);
            // let mut prepared = ui.begin(ui);
            // let ret = add_contents(&mut prepared.content_ui);
            // let response = prepared.end(ui);
            // InnerResponse::new(ret, response)
        });
}<|MERGE_RESOLUTION|>--- conflicted
+++ resolved
@@ -509,14 +509,12 @@
     // .rect;
 }
 
-<<<<<<< HEAD
-pub fn info_ui(ctx: &Context, state: &mut OculanteState, _gfx: &mut Graphics, draw: &mut Draw) {
+
+pub fn info_ui(ctx: &Context, state: &mut OculanteState, gfx: &mut Graphics) -> (Pos2, Pos2) {
     let mut color_type = ColorType::Rgba8;
-=======
-pub fn info_ui(ctx: &Context, state: &mut OculanteState, gfx: &mut Graphics) -> (Pos2, Pos2) {
     let mut bbox_tl: Pos2 = Default::default();
     let mut bbox_br: Pos2 = Default::default();
->>>>>>> 12255256
+
     if let Some(img) = &state.current_image {
         color_type = img.color();
 
@@ -615,14 +613,9 @@
                 // make sure aspect ratio is compensated for the square preview
                 let ratio = texture.size().0 as f64 / texture.size().1 as f64;
                 let uv_size = (scale, scale * ratio);
-<<<<<<< HEAD
-                let bbox_tl: Pos2;
-                let bbox_br: Pos2;
-                if texture.texture_count == 1 {
-=======
+
                
                 if texture.texture_count==1 {
->>>>>>> 12255256
                     let texture_resonse = texture.get_texture_at_xy(0,0);
                     ui.add_space(10.);
                     let preview_rect = ui
