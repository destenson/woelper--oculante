--- conflicted
+++ resolved
@@ -611,13 +611,6 @@
                 });
 
                 // make sure aspect ratio is compensated for the square preview
-<<<<<<< HEAD
-                let ratio = texture.size().0 as f64 / texture.size().1 as f64;
-                let uv_size = (scale, scale * ratio);
-
-               
-                if texture.texture_count==1 {
-=======
                 //let ratio = texture.size().0 as f64 / texture.size().1 as f64;
                 //let uv_size = (scale, scale * ratio);
 
@@ -631,7 +624,6 @@
                 bbox_tl = preview_rect.left_top();
                 bbox_br = preview_rect.right_bottom();
                 /*if texture.texture_count==1 {
->>>>>>> 1fe405bd
                     let texture_resonse = texture.get_texture_at_xy(0,0);
                     
                     
