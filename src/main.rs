#![windows_subsystem = "windows"]

use clap::Arg;
use clap::Command;
use image::GenericImageView;
use log::debug;
use log::error;
use log::info;
use log::trace;
use log::warn;
use nalgebra::Vector2;
use notan::app::Event;
use notan::draw::*;
use notan::egui;
use notan::egui::Align;
use notan::egui::EguiConfig;
use notan::egui::EguiPluginSugar;
use notan::egui::FontData;
use notan::egui::FontDefinitions;
use notan::egui::FontFamily;
use notan::egui::FontTweak;
use notan::egui::Id;
use notan::prelude::*;
use oculante::BOLD_FONT;
use oculante::FONT;
use shortcuts::key_pressed;
use std::io::Read;
use std::path::PathBuf;
use std::sync::mpsc;
use std::time::Duration;
pub mod cache;
pub mod file_encoder;
pub mod icons;
pub mod scrubber;
pub mod settings;
pub mod shortcuts;
#[cfg(feature = "turbo")]
use crate::image_editing::lossless_tx;
use crate::scrubber::find_first_image_in_directory;
use crate::shortcuts::InputEvent::*;
mod utils;
use utils::*;
mod appstate;
mod image_loader;
use appstate::*;
#[cfg(not(feature = "file_open"))]
mod filebrowser;
mod texture_wrapper;

pub mod ktx2_loader;
// mod events;
#[cfg(target_os = "macos")]
mod mac;
mod net;
use net::*;
#[cfg(test)]
mod tests;
mod ui;
#[cfg(feature = "update")]
mod update;
use ui::*;
use crate::image_editing::EditState;

mod image_editing;
pub mod paint;

#[notan_main]
fn main() -> Result<(), String> {
    if std::env::var("RUST_LOG").is_err() {
        std::env::set_var("RUST_LOG", "info");
    }
    // on debug builds, override log level
    #[cfg(debug_assertions)]
    {
        println!("Debug");
        std::env::set_var("RUST_LOG", "debug");
    }
    let _ = env_logger::try_init();

    let icon_data = include_bytes!("../icon.ico");

    let mut window_config = WindowConfig::new()
        .set_title(&format!("Oculante | {}", env!("CARGO_PKG_VERSION")))
        .set_size(1026, 600) // window's size
        .set_resizable(true) // window can be resized
        .set_window_icon_data(Some(icon_data))
        .set_taskbar_icon_data(Some(icon_data))
        .set_multisampling(0)
        .set_app_id("oculante");

    #[cfg(target_os = "windows")]
    {
        window_config = window_config
            .set_lazy_loop(true) // don't redraw every frame on windows
            .set_vsync(true)
            .set_high_dpi(true);
    }

    #[cfg(target_os = "linux")]
    {
        window_config = window_config
            .set_lazy_loop(true)
            .set_vsync(true)
            .set_high_dpi(true);
    }

    #[cfg(any(target_os = "netbsd", target_os = "freebsd"))]
    {
        window_config = window_config.set_lazy_loop(true).set_vsync(true);
    }

    #[cfg(target_os = "macos")]
    {
        window_config = window_config
            .set_lazy_loop(true)
            .set_vsync(true)
            .set_high_dpi(true);
    }

    #[cfg(target_os = "macos")]
    {
        // MacOS needs an incredible dance performed just to open a file
        let _ = mac::launch();
    }

    // Unfortunately we need to load the volatile settings here, too - the window settings need
    // to be set before window creation
    match settings::VolatileSettings::load() {
        Ok(volatile_settings) => {
            if volatile_settings.window_geometry != Default::default() {
                window_config.width = volatile_settings.window_geometry.1 .0 as u32;
                window_config.height = volatile_settings.window_geometry.1 .1 as u32;
            }
        }
        Err(e) => error!("Could not load volatile settings: {e}"),
    }

    // Unfortunately we need to load the persistent settings here, too - the window settings need
    // to be set before window creation
    match settings::PersistentSettings::load() {
        Ok(settings) => {
            window_config.vsync = settings.vsync;
            window_config.lazy_loop = !settings.force_redraw;
            window_config.decorations = !settings.borderless;

            trace!("Loaded settings.");
            if settings.zen_mode {
                let mut title_string = window_config.title.clone();
                title_string.push_str(&format!(
                    "          '{}' to disable zen mode",
                    shortcuts::lookup(&settings.shortcuts, &shortcuts::InputEvent::ZenMode)
                ));
                window_config = window_config.set_title(&title_string);
            }
            window_config.min_size = Some(settings.min_window_size);
        }
        Err(e) => {
            error!("Could not load persistent settings: {e}");
        }
    }
    window_config.always_on_top = true;
    window_config.max_size = None;


    debug!("Starting oculante.");
    notan::init_with(init)
        .add_config(window_config)
        .add_config(EguiConfig)
        .add_config(DrawConfig)
        
        .event(event)
        .update(update)
        .draw(drawe)
        .build()
}

fn init(_app: &mut App, gfx: &mut Graphics, plugins: &mut Plugins) -> OculanteState {
    debug!("Now matching arguments {:?}", std::env::args());
    // Filter out strange mac args
    let args: Vec<String> = std::env::args().filter(|a| !a.contains("psn_")).collect();

    let matches = Command::new("Oculante")
        .arg(
            Arg::new("INPUT")
                .help("Display this image")
                .multiple_values(true), // .index(1)
                                        // )
        )
        .arg(
            Arg::new("l")
                .short('l')
                .help("Listen on port")
                .takes_value(true),
        )
        .arg(
            Arg::new("stdin")
                .short('s')
                .id("stdin")
                .takes_value(false)
                .help("Load data from STDIN"),
        )
        .arg(
            Arg::new("chainload")
                .required(false)
                .takes_value(false)
                .short('c')
                .help("Chainload on Mac"),
        )
        .get_matches_from(args);

    debug!("Completed argument parsing.");

    let mut state = OculanteState {
        texture_channel: mpsc::channel(),
        // current_path: maybe_img_location.cloned(/),
        ..Default::default()
    };

    state.player = Player::new(
        state.texture_channel.0.clone(),
        state.persistent_settings.max_cache,
    );

    debug!("matches {:?}", matches);

    let paths_to_open = matches
        .get_many("INPUT")
        .unwrap_or_default()
        .cloned()
        .collect::<Vec<String>>()
        .into_iter()
        .map(PathBuf::from)
        .collect::<Vec<_>>();

    debug!("Image is: {:?}", paths_to_open);

    if paths_to_open.len() == 1 {
        let location = paths_to_open
            .first()
            .expect("It should be tested already that exactly one argument was passed.");
        if location.is_dir() {
            // Folder - Pick first image from the folder...
            if let Ok(first_img_location) = find_first_image_in_directory(location) {
                state.is_loaded = false;
                state.current_path = Some(first_img_location.clone());
                state
                    .player
                    .load(&first_img_location, state.message_channel.0.clone());
            }
        } else {
            state.is_loaded = false;
            state.current_path = Some(location.clone().clone());
            state
                .player
                .load(&location, state.message_channel.0.clone());
        };
    }

    if paths_to_open.len() > 1 {
        let location = paths_to_open
            .first()
            .expect("It should be verified already that exactly one argument was passed.");
        if location.is_dir() {
            // Folder - Pick first image from the folder...
            if let Ok(first_img_location) = find_first_image_in_directory(location) {
                state.is_loaded = false;
                state.current_path = Some(first_img_location.clone());
                state.player.load_advanced(
                    &first_img_location,
                    Some(Frame::ImageCollectionMember(Default::default())),
                    state.message_channel.0.clone(),
                );
            }
        } else {
            state.is_loaded = false;
            state.current_path = Some(location.clone().clone());
            state.player.load_advanced(
                &location,
                Some(Frame::ImageCollectionMember(Default::default())),
                state.message_channel.0.clone(),
            );
        };
        state.scrubber.entries = paths_to_open.clone();
    }

    if matches.contains_id("stdin") {
        debug!("Trying to read from pipe");
        let mut input = vec![];
        if let Ok(bytes_read) = std::io::stdin().read_to_end(&mut input) {
            if bytes_read > 0 {
                debug!("There was stdin");

                match image::load_from_memory(input.as_ref()) {
                    Ok(i) => {
                        // println!("got image");
                        debug!("Sending image!");
                        let _ = state
                            .texture_channel
                            .0
                            .clone()
                            .send(utils::Frame::new_reset(i));
                    }
                    Err(e) => error!("ERR loading from stdin: {e} - for now, oculante only supports data that can be decoded by the image crate."),
                }
            }
        }
    }

    if let Some(port) = matches.value_of("l") {
        match port.parse::<i32>() {
            Ok(p) => {
                state.send_message_info(&format!("Listening on {p}"));
                recv(p, state.texture_channel.0.clone());
                state.current_path = Some(PathBuf::from(&format!("network port {p}")));
                state.network_mode = true;
            }
            Err(_) => error!("Port must be a number"),
        }
    }

    // Set up egui style / theme
    plugins.egui(|ctx| {
        // FIXME: Wait for https://github.com/Nazariglez/notan/issues/315 to close, then remove
        let mut fonts = FontDefinitions::default();

        egui_extras::install_image_loaders(ctx);

        ctx.options_mut(|o| o.zoom_with_keyboard = false);

        fonts.font_data.insert(
            "inter".to_owned(),
            FontData::from_static(FONT).tweak(FontTweak {
                scale: 1.0,
                y_offset_factor: 0.0,
                y_offset: -1.4,
                baseline_offset_factor: 0.0,
            }),
        );

        fonts.font_data.insert(
            "inter_bold".to_owned(),
            FontData::from_static(BOLD_FONT).tweak(FontTweak {
                scale: 1.0,
                y_offset_factor: 0.0,
                y_offset: -1.4,
                baseline_offset_factor: 0.0,
            }),
        );
        fonts.families.insert(
            FontFamily::Name("bold".to_owned().into()),
            vec!["inter_bold".into()],
        );

        fonts.font_data.insert(
            "icons".to_owned(),
            FontData::from_static(include_bytes!("../res/fonts/icons.ttf")).tweak(FontTweak {
                scale: 1.0,
                y_offset_factor: 0.0,
                y_offset: 1.0,
                baseline_offset_factor: 0.0,
            }),
        );

        fonts
            .families
            .get_mut(&FontFamily::Proportional)
            .unwrap()
            .insert(0, "icons".to_owned());

        fonts
            .families
            .get_mut(&FontFamily::Proportional)
            .unwrap()
            .insert(0, "inter".to_owned());

        debug!("Theme {:?}", state.persistent_settings.theme);
        apply_theme(&mut state, ctx);
        ctx.set_fonts(fonts);
    });

    // load checker texture
    if let Ok(checker_image) = image::load_from_memory(include_bytes!("../res/checker.png")) {
        // state.checker_texture = checker_image.into_rgba8().to_texture(gfx);
        // No mipmaps for the checker pattern!
        let img = checker_image.into_rgba8();
        state.checker_texture = gfx
            .create_texture()
            .from_bytes(&img, img.width(), img.height())
            .with_mipmaps(false)
            .with_format(notan::prelude::TextureFormat::SRgba8)
            .build()
            .ok();
    }

    // force a frame to render so ctx() has a size (important for centering the image)
    gfx.render(&plugins.egui(|_| {}));

    state
}

fn event(app: &mut App, state: &mut OculanteState, evt: Event) {
    match evt {
        Event::KeyUp { .. } => {
            // Fullscreen needs to be on key up on mac (bug)
            if key_pressed(app, state, Fullscreen) {
                toggle_fullscreen(app, state);
            }
        }
        Event::KeyDown { .. } => {
            debug!("key down");

            // return;
            // pan image with keyboard
            let delta = 40.;
            if key_pressed(app, state, PanRight) {
                state.image_geometry.offset.x += delta;
                limit_offset(app, state);
            }
            if key_pressed(app, state, PanUp) {
                state.image_geometry.offset.y -= delta;
                limit_offset(app, state);
            }
            if key_pressed(app, state, PanLeft) {
                state.image_geometry.offset.x -= delta;
                limit_offset(app, state);
            }
            if key_pressed(app, state, PanDown) {
                state.image_geometry.offset.y += delta;
                limit_offset(app, state);
            }
            if key_pressed(app, state, CompareNext) {
                compare_next(state);
            }
            if key_pressed(app, state, ResetView) {
                state.reset_image = true
            }
            if key_pressed(app, state, ZenMode) {
                toggle_zen_mode(state, app);
            }
            if key_pressed(app, state, ZoomActualSize) {
                set_zoom(1.0, None, state);
            }
            if key_pressed(app, state, ZoomDouble) {
                set_zoom(2.0, None, state);
            }
            if key_pressed(app, state, ZoomThree) {
                set_zoom(3.0, None, state);
            }
            if key_pressed(app, state, ZoomFour) {
                set_zoom(4.0, None, state);
            }
            if key_pressed(app, state, ZoomFive) {
                set_zoom(5.0, None, state);
            }
            if key_pressed(app, state, Copy) {
                if let Some(img) = &state.current_image {
                    clipboard_copy(img);
                    state.send_message_info("Image copied");
                }
            }

            if key_pressed(app, state, Paste) {
                match clipboard_to_image() {
                    Ok(img) => {
                        state.current_path = None;
                        // Stop in the even that an animation is running
                        state.player.stop();
                        _ = state
                            .player
                            .image_sender
                            .send(crate::utils::Frame::new_still(img));
                        // Since pasted data has no path, make sure it's not set
                        state.send_message_info("Image pasted");
                    }
                    Err(e) => state.send_message_err(&e.to_string()),
                }
            }
            if key_pressed(app, state, Quit) {
                _ = state.persistent_settings.save_blocking();
                _ = state.volatile_settings.save_blocking();
                app.backend.exit();
            }
            #[cfg(feature = "turbo")]
            if key_pressed(app, state, LosslessRotateRight) {
                debug!("Lossless rotate right");

                if let Some(p) = &state.current_path {
                    if lossless_tx(p, turbojpeg::Transform::op(turbojpeg::TransformOp::Rot90))
                        .is_ok()
                    {
                        state.is_loaded = false;
                        // This needs "deep" reload
                        state.player.cache.clear();
                        state.player.load(p, state.message_channel.0.clone());
                    }
                }
            }
            #[cfg(feature = "turbo")]
            if key_pressed(app, state, LosslessRotateLeft) {
                debug!("Lossless rotate left");
                if let Some(p) = &state.current_path {
                    if lossless_tx(p, turbojpeg::Transform::op(turbojpeg::TransformOp::Rot270))
                        .is_ok()
                    {
                        state.is_loaded = false;
                        // This needs "deep" reload
                        state.player.cache.clear();
                        state.player.load(p, state.message_channel.0.clone());
                    } else {
                        warn!("rotate left failed")
                    }
                }
            }
            if key_pressed(app, state, Browse) {
                state.redraw = true;
                #[cfg(feature = "file_open")]
                browse_for_image_path(state);
                #[cfg(not(feature = "file_open"))]
                {
                    state.filebrowser_id = Some("OPEN_SHORTCUT".into());
                }
            }

            if key_pressed(app, state, NextImage) {
                next_image(state)
            }
            if key_pressed(app, state, PreviousImage) {
                prev_image(state)
            }
            if key_pressed(app, state, FirstImage) {
                first_image(state)
            }
            if key_pressed(app, state, LastImage) {
                last_image(state)
            }
            if key_pressed(app, state, AlwaysOnTop) {
                state.always_on_top = !state.always_on_top;
                app.window().set_always_on_top(state.always_on_top);
            }
            if key_pressed(app, state, InfoMode) {
                state.persistent_settings.info_enabled = !state.persistent_settings.info_enabled;
                send_extended_info(
                    &state.current_image,
                    &state.current_path,
                    &state.extended_info_channel,
                );
            }
            if key_pressed(app, state, EditMode) {
                state.persistent_settings.edit_enabled = !state.persistent_settings.edit_enabled;
            }
            if key_pressed(app, state, DeleteFile) {
                delete_file(state);
            }
            if key_pressed(app, state, ClearImage) {
                clear_image(state);
            }
            if key_pressed(app, state, ZoomIn) {
                let delta = zoomratio(3.5, state.image_geometry.scale);
                let new_scale = state.image_geometry.scale + delta;
                // limit scale
                if new_scale > 0.05 && new_scale < 40. {
                    // We want to zoom towards the center
                    let center: Vector2<f32> = nalgebra::Vector2::new(
                        app.window().width() as f32 / 2.,
                        app.window().height() as f32 / 2.,
                    );
                    state.image_geometry.offset -= scale_pt(
                        state.image_geometry.offset,
                        center,
                        state.image_geometry.scale,
                        delta,
                    );
                    state.image_geometry.scale += delta;
                }
            }
            if key_pressed(app, state, ZoomOut) {
                let delta = zoomratio(-3.5, state.image_geometry.scale);
                let new_scale = state.image_geometry.scale + delta;
                // limit scale
                if new_scale > 0.05 && new_scale < 40. {
                    // We want to zoom towards the center
                    let center: Vector2<f32> = nalgebra::Vector2::new(
                        app.window().width() as f32 / 2.,
                        app.window().height() as f32 / 2.,
                    );
                    state.image_geometry.offset -= scale_pt(
                        state.image_geometry.offset,
                        center,
                        state.image_geometry.scale,
                        delta,
                    );
                    state.image_geometry.scale += delta;
                }
            }
        }
        Event::WindowResize { width, height } => {
            //TODO: remove this if save on exit works
            state.volatile_settings.window_geometry.1 = (width, height);
            state.volatile_settings.window_geometry.0 = (
                app.backend.window().position().0 as u32,
                app.backend.window().position().1 as u32,
            );
            // By resetting the image, we make it fill the window on resize
            if state.persistent_settings.fit_image_on_window_resize {
                state.reset_image = true;
            }
        }
        _ => (),
    }

    match evt {
        Event::Exit => {
            info!("About to exit");
            // save position
            state.volatile_settings.window_geometry = (
                (
                    app.window().position().0 as u32,
                    app.window().position().1 as u32,
                ),
                app.window().size(),
            );
            _ = state.persistent_settings.save_blocking();
            _ = state.volatile_settings.save_blocking();
        }
        Event::MouseWheel { delta_y, .. } => {
            trace!("Mouse wheel event");
            if !state.pointer_over_ui {
                if app.keyboard.ctrl() {
                    // Change image to next/prev
                    // - map scroll-down == next, as that's the natural scrolling direction
                    if delta_y > 0.0 {
                        prev_image(state)
                    } else {
                        next_image(state)
                    }
                } else {
                    let divisor = if cfg!(target_os = "macos") { 0.1 } else { 10. };
                    // Normal scaling
                    let delta = zoomratio(
                        ((delta_y / divisor) * state.persistent_settings.zoom_multiplier)
                            .max(-5.0)
                            .min(5.0),
                        state.image_geometry.scale,
                    );
                    trace!("Delta {delta}, raw {delta_y}");
                    let new_scale = state.image_geometry.scale + delta;
                    // limit scale
                    if new_scale > 0.01 && new_scale < 40. {
                        state.image_geometry.offset -= scale_pt(
                            state.image_geometry.offset,
                            state.cursor,
                            state.image_geometry.scale,
                            delta,
                        );
                        state.image_geometry.scale += delta;
                    }
                }
            }
        }

        Event::Drop(file) => {
            trace!("File drop event");
            if let Some(p) = file.path {
                if let Some(ext) = p.extension() {
                    if SUPPORTED_EXTENSIONS
                        .contains(&ext.to_string_lossy().to_string().to_lowercase().as_str())
                    {
                        state.is_loaded = false;
                        state.current_image = None;
                        state.player.load(&p, state.message_channel.0.clone());
                        state.current_path = Some(p);
                    } else {
                        state.send_message_warn("Unsupported file!");
                    }
                }
            }
        }
        Event::MouseDown { button, .. } => match button {
            MouseButton::Left => {
                if !state.mouse_grab {
                    state.drag_enabled = true;
                }
            }
            MouseButton::Middle => {
                state.drag_enabled = true;
            }
            _ => {}
        },
        Event::MouseUp { button, .. } => match button {
            MouseButton::Left | MouseButton::Middle => state.drag_enabled = false,
            _ => {}
        },
        _ => {
            trace!("Event: {:?}", evt);
        }
    }
}

fn update(app: &mut App, state: &mut OculanteState) {
    if state.first_start {
        app.window().set_always_on_top(false);
    }

    if let Some(p) = &state.current_path {
        let t = app.timer.elapsed_f32() % 0.8;
        if t <= 0.05 {
            trace!("chk mod {}", t);
            state
                .player
                .check_modified(p, state.message_channel.0.clone());
        }
    }

    // Save every 5 secs
    let t = app.timer.elapsed_f32() % 5.0;
    if t <= 0.01 {
        state.volatile_settings.window_geometry = (
            (
                app.window().position().0 as u32,
                app.window().position().1 as u32,
            ),
            app.window().size(),
        );
        _ = state.persistent_settings.save_blocking();
        _ = state.volatile_settings.save_blocking();
        trace!("Save {t}");
    }

    let mouse_pos = app.mouse.position();

    state.mouse_delta = Vector2::new(mouse_pos.0, mouse_pos.1) - state.cursor;
    state.cursor = mouse_pos.size_vec();
    if state.drag_enabled {
        if !state.mouse_grab || app.mouse.is_down(MouseButton::Middle) {
            state.image_geometry.offset += state.mouse_delta;
            limit_offset(app, state);
        }
    }

    // Since we can't access the window in the event loop, we store it in the state
    state.window_size = app.window().size().size_vec();

    state.image_geometry.dimensions = state.image_geometry.dimensions;

    if state.persistent_settings.info_enabled || state.edit_state.painting {
        state.cursor_relative = pos_from_coord(
            state.image_geometry.offset,
            state.cursor,
            Vector2::new(
                state.image_geometry.dimensions.0 as f32,
                state.image_geometry.dimensions.1 as f32,
            ),
            state.image_geometry.scale,
        );
    }

    // make sure that in edit mode, RGBA is set.
    // This is a bit lazy. but instead of writing lots of stuff for an ubscure feature,
    // let's disable it here.
    if state.persistent_settings.edit_enabled {
        state.persistent_settings.current_channel = ColorChannel::Rgba;
    }

    // redraw if extended info is missing so we make sure it's promply displayed
    if state.persistent_settings.info_enabled && state.image_info.is_none() {
        app.window().request_frame();
    }

    // check extended info has been sent
    if let Ok(info) = state.extended_info_channel.1.try_recv() {
        debug!("Received extended image info for {}", info.name);
        state.image_info = Some(info);
        app.window().request_frame();
    }

    // check if a new message has been sent
    if let Ok(msg) = state.message_channel.1.try_recv() {
        debug!("Received message: {:?}", msg);
        match msg {
            Message::LoadError(e) => {
                state.toasts.error(e);
                state.current_image = None;
                state.is_loaded = true;
                state.current_texture.clear();
            }
            Message::Info(m) => {
                state
                    .toasts
                    .info(m)
                    .set_duration(Some(Duration::from_secs(1)));
            }
            Message::Warning(m) => {
                state.toasts.warning(m);
            }
            Message::Error(m) => {
                state.toasts.error(m);
            }
            Message::Saved(_) => {
                state.toasts.info("Saved");
            }
        }
    }
    state.first_start = false;
}

fn drawe(app: &mut App, gfx: &mut Graphics, plugins: &mut Plugins, state: &mut OculanteState) {
<<<<<<< HEAD
    let mut draw = gfx.create_draw();   
=======
    let mut draw = gfx.create_draw();
    let mut zoom_image = gfx.create_draw();

>>>>>>> 12255256
    if let Ok(p) = state.load_channel.1.try_recv() {
        state.is_loaded = false;
        state.current_image = None;
        state.player.load(&p, state.message_channel.0.clone());
        if let Some(dir) = p.parent() {
            state.volatile_settings.last_open_directory = dir.to_path_buf();
        }
        state.current_path = Some(p);
    }

    // check if a new loaded image has been sent
    if let Ok(frame) = state.texture_channel.1.try_recv() {
        state.is_loaded = true;
<<<<<<< HEAD

        debug!("Got frame: {}", frame.to_string());
=======
        let img = frame.buffer;
        debug!(
            "Received image buffer: {:?}, type: {:?}",
            img.dimensions(),
            frame.source
        );
        state.image_geometry.dimensions = img.dimensions();

        set_title(app, state);
>>>>>>> 12255256

        match &frame {
            Frame::AnimationStart(_) | Frame::Still(_) | Frame::ImageCollectionMember(_) => {
                // Something new came in, update scrubber (index slider) and path
                if let Some(path) = &state.current_path {
                    if state.scrubber.has_folder_changed(&path) {
                        debug!("Folder has changed, creating new scrubber");
                        state.scrubber = scrubber::Scrubber::new(path);
                        state.scrubber.wrap = state.persistent_settings.wrap_folder;
                    } else {
                        let index = state
                            .scrubber
                            .entries
                            .iter()
                            .position(|p| p == path)
                            .unwrap_or_default();
                        if index < state.scrubber.entries.len() {
                            state.scrubber.index = index;
                        }
                    }
                }

                if let Some(path) = &state.current_path {
                    if !state.volatile_settings.recent_images.contains(path) {
                        state
                            .volatile_settings
                            .recent_images
                            .insert(0, path.clone());
                        state.volatile_settings.recent_images.truncate(10);
                    }
                }
            }
            _ => {}
        }

        match &frame {
            Frame::Still(ref img) | Frame::ImageCollectionMember(ref img) => {
                state.edit_state.result_image_op = Default::default();
                state.edit_state.result_pixel_op = Default::default();

                if !state.persistent_settings.keep_view {
                    state.reset_image = true;

                    if let Some(p) = state.current_path.clone() {
                        if state.persistent_settings.max_cache != 0 {
                            state.player.cache.insert(&p, img.clone());
                        }
                    }
                }
                // always reset if first image
                if state.current_texture.get().is_none() {
                    state.reset_image = true;
                }

                if !state.persistent_settings.keep_edits {
                    state.edit_state = Default::default();
                    state.persistent_settings.edit_enabled = false;
                    state.edit_state = Default::default();
                }

                // Load edit information if any
                if let Some(p) = &state.current_path {
                    if p.with_extension("oculante").is_file() {
                        if let Ok(f) = std::fs::File::open(p.with_extension("oculante")) {
                            if let Ok(edit_state) = serde_json::from_reader::<_, EditState>(f) {
                                state.send_message_info("Edits have been loaded for this image.");
                                state.edit_state = edit_state;
                                state.persistent_settings.edit_enabled = true;
                                state.reset_image = true;
                            }
                        }
                    } else if let Some(parent) = p.parent() {
                        debug!("Looking for {}", parent.join(".oculante").display());
                        if parent.join(".oculante").is_file() {
                            debug!("is file {}", parent.join(".oculante").display());

                            if let Ok(f) = std::fs::File::open(parent.join(".oculante")) {
                                if let Ok(edit_state) = serde_json::from_reader::<_, EditState>(f) {
                                    state.send_message_info(
                                        "Directory edits have been loaded for this image.",
                                    );
                                    state.edit_state = edit_state;
                                    state.persistent_settings.edit_enabled = true;
                                    state.reset_image = true;
                                }
                            }
                        }
                    }
                }
                state.redraw = false;
                state.image_info = None;
            }
            Frame::EditResult(_) => {
                state.redraw = false;
            }
            Frame::AnimationStart(_) => {
                state.redraw = true;
                state.reset_image = true
            }
            Frame::Animation(_, _) => {
                state.redraw = true;
            }
            Frame::CompareResult(_, geo) => {
                debug!("Received compare result");
                state.image_geometry = geo.clone();
                // always reset if first image
                if state.current_texture.get().is_none() {
                    state.reset_image = true;
                }

                state.redraw = false;
            }
            Frame::UpdateTexture => {}
        }

        // Deal with everything that sends an image
        match frame {
            Frame::AnimationStart(img)
            | Frame::Still(img)
            | Frame::EditResult(img)
            | Frame::CompareResult(img, _)
            | Frame::Animation(img, _)
            | Frame::ImageCollectionMember(img) => {
                debug!("Received image buffer: {:?}", img.dimensions(),);
                state.image_geometry.dimensions = img.dimensions();

                state.current_texture.set_image(&img, gfx, &state.persistent_settings);

                match &state.persistent_settings.current_channel {
                    // Unpremultiply the image
                    ColorChannel::Rgb => state.current_texture.set(
                        unpremult(&img).to_texture_with_texwrap(gfx, &state.persistent_settings),
                        gfx,
                    ),
                    // Do nuttin'
                    ColorChannel::Rgba => (),
                    // Display the channel
                    _ => {
                        state.current_texture.set(
                            solo_channel(&img, state.persistent_settings.current_channel as usize)
                                .to_texture_with_texwrap(gfx, &state.persistent_settings),
                            gfx,
                        );
                    }
                }
                state.current_image = Some(img);
            }
            Frame::UpdateTexture => {
                // Only update the texture.

                // Prefer the edit result, if present
                if state.edit_state.result_pixel_op != Default::default() {
                    state.current_texture.set(
                        state
                            .edit_state
                            .result_pixel_op
                            .to_texture_with_texwrap(gfx, &state.persistent_settings),
                        gfx,
                    );
                } else {
                    // update from image
                    if let Some(img) = &state.current_image {
                        state.current_texture.set(
                            img.to_texture_with_texwrap(gfx, &state.persistent_settings),
                            gfx,
                        );
                    }
                }
            }
        }

        set_title(app, state);

        // Update the image buffer in all cases except incoming edits.
        // In those cases, we want the image to stay as it is.
        // TODO: PERF: This copies the image buffer. This should also maybe not run for animation frames
        // although it looks cool.
        if state.persistent_settings.info_enabled {
            debug!("Sending extended info");
            send_extended_info(
                &state.current_image,
                &state.current_path,
                &state.extended_info_channel,
            );
        }
    }

    if state.redraw {
        trace!("Force redraw");
        app.window().request_frame();
    }

    // TODO: Do we need/want a "global" checker?
    // if state.persistent_settings.show_checker_background {
    //     if let Some(checker) = &state.checker_texture {
    //         draw.pattern(checker)
    //             .blend_mode(BlendMode::ADD)
    //             .size(app.window().width() as f32, app.window().height() as f32);
    //     }
    // }
    let mut bbox_tl: Pos2 = Default::default();
    let mut bbox_br: Pos2 = Default::default();
    let egui_output = plugins.egui(|ctx| {
        state.toasts.show(ctx);
        if let Some(id) = state.filebrowser_id.take() {
            ctx.memory_mut(|w| w.open_popup(Id::new(id)));
        }
        #[cfg(not(feature = "file_open"))]
        {
            if ctx.memory(|w| w.is_popup_open(Id::new("OPEN_SHORTCUT"))) {
                filebrowser::browse_modal(
                    false,
                    SUPPORTED_EXTENSIONS,
                    &mut state.volatile_settings,
                    |p| {
                        let _ = state.load_channel.0.clone().send(p.to_path_buf());
                    },
                    ctx,
                );
            }
        }

        // the top menu bar
        if !state.persistent_settings.zen_mode {
            let menu_height = 36.0;
            egui::TopBottomPanel::top("menu")
                .exact_height(menu_height)
                .show_separator_line(false)
                .show(ctx, |ui| {
                    main_menu(ui, state, app, gfx);
                });
        }
        if state.persistent_settings.zen_mode && state.persistent_settings.borderless {
            egui::TopBottomPanel::top("menu_zen")
                .min_height(40.)
                .default_height(40.)
                .show_separator_line(false)
                .frame(egui::containers::Frame::none())
                .show(ctx, |ui| {
                    ui.with_layout(egui::Layout::right_to_left(Align::Center), |ui| {
                        drag_area(ui, state, app);
                        ui.add_space(15.);
                        draw_hamburger_menu(ui, state, app);
                    });
                });
        }

        if state.persistent_settings.show_scrub_bar {
            egui::TopBottomPanel::bottom("scrubber")
                .max_height(22.)
                .min_height(22.)
                .show(ctx, |ui| {
                    scrubber_ui(state, ui);
                });
        }

        if state.persistent_settings.edit_enabled
            && !state.settings_enabled
            && !state.persistent_settings.zen_mode
        {
            edit_ui(app, ctx, state, gfx);
        }

        
        if state.persistent_settings.info_enabled
            && !state.settings_enabled
            && !state.persistent_settings.zen_mode
<<<<<<< HEAD
        {           
            info_ui(ctx, state, gfx, & mut draw);
=======
        {
            (bbox_tl, bbox_br) = info_ui(ctx, state, gfx);
>>>>>>> 12255256
        }

        state.pointer_over_ui = ctx.is_pointer_over_area();
        // ("using pointer {}", ctx.is_using_pointer());

        // if there is interaction on the ui (dragging etc)
        // we don't want zoom & pan to work, so we "grab" the pointer
        if ctx.is_using_pointer()
            || state.edit_state.painting
            || ctx.is_pointer_over_area()
            || state.edit_state.block_panning
        {
            state.mouse_grab = true;
        } else {
            state.mouse_grab = false;
        }

        if ctx.wants_keyboard_input() {
            state.key_grab = true;
        } else {
            state.key_grab = false;
        }

        if state.reset_image {
            if let Some(current_image) = &state.current_image {
                let draw_area = ctx.available_rect();
                let window_size = nalgebra::Vector2::new(
                    draw_area.width().min(app.window().width() as f32),
                    draw_area.height().min(app.window().height() as f32),
                );
                let img_size = current_image.size_vec();
                state.image_geometry.scale = (window_size.x / img_size.x)
                    .min(window_size.y / img_size.y)
                    .min(1.0);
                state.image_geometry.offset =
                    window_size / 2.0 - (img_size * state.image_geometry.scale) / 2.0;
                // offset by left UI elements
                state.image_geometry.offset.x += draw_area.left();
                // offset by top UI elements
                state.image_geometry.offset.y += draw_area.top();
                debug!("Image has been reset.");
                state.reset_image = false;
                app.window().request_frame();
            }
        }

        // Settings come last, as they block keyboard grab (for hotkey assigment)
        settings_ui(app, ctx, state, gfx);
    });

    if let Some(texture) = &state.current_texture.get() {
        // align to pixel to prevent distortion
        let aligned_offset_x = state.image_geometry.offset.x.trunc();
        let aligned_offset_y = state.image_geometry.offset.y.trunc();

        if state.persistent_settings.show_checker_background {
            if let Some(checker) = &state.checker_texture {
                draw.pattern(checker)
                    .size(
                        texture.width() as f32 * state.image_geometry.scale * state.tiling as f32,
                        texture.height() as f32 * state.image_geometry.scale * state.tiling as f32,
                    )
                    .blend_mode(BlendMode::ADD)
                    .translate(aligned_offset_x, aligned_offset_y);
            }
        }
        if state.tiling < 2 {
            texture.draw_textures(
                &mut draw,
                aligned_offset_x,
                aligned_offset_y,
                state.image_geometry.scale,
            );
        } else {
            for yi in 0..state.tiling {
                for xi in 0..state.tiling {
                    //The "old" version used only a static offset, is this correct?
                    let translate_x = (xi as f32 * texture.width() * state.image_geometry.scale
                        + state.image_geometry.offset.x)
                        .trunc();
                    let translate_y = (yi as f32 * texture.height() * state.image_geometry.scale
                        + state.image_geometry.offset.y)
                        .trunc();

                    texture.draw_textures(
                        &mut draw,
                        translate_x,
                        translate_y,
                        state.image_geometry.scale,
                    );
                }
            }
        }

        if state.persistent_settings.show_frame {
            draw.rect((0.0, 0.0), texture.size())
                .stroke(1.0)
                .color(Color {
                    r: 0.5,
                    g: 0.5,
                    b: 0.5,
                    a: 0.5,
                })
                .blend_mode(BlendMode::ADD)
                .scale(state.image_geometry.scale, state.image_geometry.scale)
                .translate(aligned_offset_x, aligned_offset_y);
        }
        
        if state.persistent_settings.info_enabled {
            // let offset_x = app.window().size().0 as f32 - state.dimensions.0 as f32;

            // let center = (text)

            texture.draw_zoomed(
                &mut zoom_image,
                bbox_tl.x,
                bbox_tl.y,
                bbox_br.x-bbox_tl.x,
                (state.cursor_relative.x, state.cursor_relative.y),
            );
        }

        // Draw a brush preview when paint mode is on
        if state.edit_state.painting {
            if let Some(stroke) = state.edit_state.paint_strokes.last() {
                let dim = texture.width().min(texture.height()) / 50.;
                draw.circle(20.)
                    // .translate(state.cursor_relative.x, state.cursor_relative.y)
                    .alpha(0.5)
                    .stroke(1.5)
                    .scale(state.image_geometry.scale, state.image_geometry.scale)
                    .scale(stroke.width * dim, stroke.width * dim)
                    .translate(state.cursor.x, state.cursor.y);

                // For later: Maybe paint the actual brush? Maybe overkill.

                // if let Some(brush) = state.edit_state.brushes.get(stroke.brush_index) {
                //     if let Some(brush_tex) = brush.to_texture(gfx) {
                //         draw.image(&brush_tex)
                //             .blend_mode(BlendMode::NORMAL)
                //             .translate(state.cursor.x, state.cursor.y)
                //             .scale(state.scale, state.scale)
                //             .scale(stroke.width*dim, stroke.width*dim)
                //             // .translate(state.offset.x as f32, state.offset.y as f32)
                //             // .transform(state.cursor_relative)
                //             ;
                //     }
                // }
            }
        }
    }

    if state.network_mode {
        app.window().request_frame();
    }
    // if state.edit_state.is_processing {
    //     app.window().request_frame();
    // }
    let c = state.persistent_settings.background_color;
    // draw.clear(Color:: from_bytes(c[0], c[1], c[2], 255));
    draw.clear(Color::from_rgb(
        c[0] as f32 / 255.,
        c[1] as f32 / 255.,
        c[2] as f32 / 255.,
    ));
    gfx.render(&draw);
    gfx.render(&egui_output);
    gfx.render(&zoom_image);
}

// Show file browser to select image to load
#[cfg(feature = "file_open")]
fn browse_for_image_path(state: &mut OculanteState) {
    let start_directory = state.volatile_settings.last_open_directory.clone();
    let load_sender = state.load_channel.0.clone();
    state.redraw = true;
    std::thread::spawn(move || {
        let uppercase_lowercase_ext = [
            utils::SUPPORTED_EXTENSIONS
                .into_iter()
                .map(|e| e.to_ascii_lowercase())
                .collect::<Vec<_>>(),
            utils::SUPPORTED_EXTENSIONS
                .into_iter()
                .map(|e| e.to_ascii_uppercase())
                .collect::<Vec<_>>(),
        ]
        .concat();
        let file_dialog_result = rfd::FileDialog::new()
            .add_filter("All Supported Image Types", &uppercase_lowercase_ext)
            .add_filter("All File Types", &["*"])
            .set_directory(start_directory)
            .pick_file();
        if let Some(file_path) = file_dialog_result {
            let _ = load_sender.send(file_path);
        }
    });
}

// Make sure offset is restricted to window size so we don't offset to infinity
fn limit_offset(app: &mut App, state: &mut OculanteState) {
    let window_size = app.window().size();
    let scaled_image_size = (
        state.image_geometry.dimensions.0 as f32 * state.image_geometry.scale,
        state.image_geometry.dimensions.1 as f32 * state.image_geometry.scale,
    );
    state.image_geometry.offset.x = state
        .image_geometry
        .offset
        .x
        .min(window_size.0 as f32)
        .max(-scaled_image_size.0);
    state.image_geometry.offset.y = state
        .image_geometry
        .offset
        .y
        .min(window_size.1 as f32)
        .max(-scaled_image_size.1);
}<|MERGE_RESOLUTION|>--- conflicted
+++ resolved
@@ -804,13 +804,8 @@
 }
 
 fn drawe(app: &mut App, gfx: &mut Graphics, plugins: &mut Plugins, state: &mut OculanteState) {
-<<<<<<< HEAD
-    let mut draw = gfx.create_draw();   
-=======
     let mut draw = gfx.create_draw();
     let mut zoom_image = gfx.create_draw();
-
->>>>>>> 12255256
     if let Ok(p) = state.load_channel.1.try_recv() {
         state.is_loaded = false;
         state.current_image = None;
@@ -824,20 +819,9 @@
     // check if a new loaded image has been sent
     if let Ok(frame) = state.texture_channel.1.try_recv() {
         state.is_loaded = true;
-<<<<<<< HEAD
+
 
         debug!("Got frame: {}", frame.to_string());
-=======
-        let img = frame.buffer;
-        debug!(
-            "Received image buffer: {:?}, type: {:?}",
-            img.dimensions(),
-            frame.source
-        );
-        state.image_geometry.dimensions = img.dimensions();
-
-        set_title(app, state);
->>>>>>> 12255256
 
         match &frame {
             Frame::AnimationStart(_) | Frame::Still(_) | Frame::ImageCollectionMember(_) => {
@@ -1038,8 +1022,8 @@
     //             .size(app.window().width() as f32, app.window().height() as f32);
     //     }
     // }
-    let mut bbox_tl: Pos2 = Default::default();
-    let mut bbox_br: Pos2 = Default::default();
+    let mut bbox_tl: egui::Pos2 = Default::default();
+    let mut bbox_br: egui::Pos2 = Default::default();
     let egui_output = plugins.egui(|ctx| {
         state.toasts.show(ctx);
         if let Some(id) = state.filebrowser_id.take() {
@@ -1105,13 +1089,9 @@
         if state.persistent_settings.info_enabled
             && !state.settings_enabled
             && !state.persistent_settings.zen_mode
-<<<<<<< HEAD
-        {           
-            info_ui(ctx, state, gfx, & mut draw);
-=======
         {
             (bbox_tl, bbox_br) = info_ui(ctx, state, gfx);
->>>>>>> 12255256
+
         }
 
         state.pointer_over_ui = ctx.is_pointer_over_area();
