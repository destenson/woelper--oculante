--- conflicted
+++ resolved
@@ -10,14 +10,12 @@
     steps:
       - uses: actions/checkout@v2
       - uses: ilammy/setup-nasm@v1
-<<<<<<< HEAD
-=======
       - uses: Swatinem/rust-cache@v2
         
->>>>>>> 4667190c
 
-      # - name: cargo build 
-      #   run: cargo build
+        
+  
+
 
       - name: Check without default features
         run: cargo check --no-default-features
